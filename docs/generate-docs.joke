--- conflicted
+++ resolved
@@ -1,20 +1,9 @@
 (doseq [ns (remove #(= % 'user) joker.core/*core-namespaces*)] (require ns))
 
 (alias 'string 'joker.string)
-<<<<<<< HEAD
-(require 'joker.better-cond)
-(require 'joker.hiccup)
-(require 'joker.html)
-(require 'joker.repl)
-(require 'joker.set)
-(require 'joker.template)
-(require 'joker.test)
-(require '[joker.tools.cli :as cli])
-(require '[joker.os :as os])
-(require '[joker.string :as str])
-(require 'joker.walk)
-=======
->>>>>>> 98a39e32
+(alias 'cli 'joker.tools.cli)
+(alias 'os 'joker.os)
+(alias 'str 'joker.string)
 
 (def index-template
   (slurp "templates/index.html"))
