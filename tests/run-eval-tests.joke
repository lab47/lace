(ns joker.test.run-eval-tests
  (:use joker.test))

(defn slurp-or
  [path alt]
  (try
    (slurp path)
    (catch Error e
      alt)))

(def exit-code 0)

(defn have-option
  "Quick and dirty options parser."
  [opt]
  (some #(= opt %) *command-line-args*))

(def verbose (or (have-option "--verbose")
                 (have-option "-v")
                 (not (have-option "--no-verbose"))))

;; Directories have input.joke files that are passed as input to a
;; fork'ed instance of Joker.  Ths test harness is rudimentary but
;; handles more complicated cases than joker.test and can also catch
;; test failures in that and its dependencies (such as defmulti,
;; joker.template, and joker.walk) before a huge deluge of failures is
;; reported by the per-file tests that are performed after these.
(let [test-dirs (->> (joker.os/ls "tests/eval")
                     (filter :dir?)
                     (map :name)
                     (remove #(joker.string/starts-with? % ".")))
      pwd (get (joker.os/env) "PWD")
      exe (str pwd "/joker")]
  (doseq [test-dir test-dirs]
    (when verbose
      (println (str "Running subtest " test-dir)))
    (let [dir (str "tests/eval/" test-dir "/")
          filename "input.joke"
          res (joker.os/sh-from dir exe filename) ; Someday add: :in "input.txt" (no :in support yet)
          out (:out res)
          err (:err res)
          rc (:exit res)
          expected-out (slurp-or (str dir "stdout.txt") "")
          expected-err (slurp-or (str dir "stderr.txt") "")
          expected-rc (if-let [rc (slurp-or (str dir "rc.txt") false)]
                        (int (bigint (with-in-str rc (read-line))))
                        0)]
      (when-not (and (= expected-out out) (= expected-err err) (= expected-rc rc))
        (println "FAILED:" test-dir)
        (when-not (= expected-out out)
          (println "EXPECTED STDOUT:")
          (println expected-out)
          (println "ACTUAL STDOUT:")
          (println out))
        (when-not (= expected-err err)
          (println "EXPECTED STDERR:")
          (println expected-err)
          (println "ACTUAL STDERR:")
          (println err))
        (when-not (= expected-rc rc)
          (println "EXPECTED RC:" expected-rc)
          (println "ACTUAL RC:" rc))
        (var-set #'exit-code 1)))))

<<<<<<< HEAD

(use '[joker.template])
(use '[joker.test])

;; even? odd?

(deftest test-even?
  (is (even? 2))
  (are [x] (true? x)
    (even? -4)
    (not (even? -3))
    (even? 0)
    (not (even? 5))
    (even? 8))
  (is (thrown? Error (even? 1/2))) ; was: thrown? IllegalArgumentException
  (is (thrown? Error (even? (double 10))))) ; was: thrown? IllegalArgumentException

(deftest test-odd?
  (are [x] (true? x)
    (not (odd? -4))
    (odd? -3)
    (not (odd? 0))
    (odd? 5)
    (odd? 6) ; TODO: Remove after confirming failures caught
    (not (odd? 8)))
  (is (thrown? Error (odd? 1/2))) ; was: thrown? IllegalArgumentException
  (is (thrown? Error (odd? (double 10))))) ; was: thrown? IllegalArgumentException

=======
;; Load all the tests/eval/*.joke files:
(let [test-files (->> (joker.os/ls "tests/eval")
                      (remove :dir?)
                      (map :name)
                      (filter #(joker.string/ends-with? % ".joke"))
                      (remove #(joker.string/starts-with? % ".")))]
  (doseq [test-file test-files]
    (binding [*ns* *ns*]
      (load-file (str "tests/eval/" test-file)))))

;; Run the loaded tests.
>>>>>>> ff365307
(let [res (run-all-tests)]
  (when (< 0 (+ (:fail res) (:error res)))
    (println "There were failures and/or errors; returning exit code 1")
    (var-set #'exit-code 1)))

(joker.os/exit exit-code)<|MERGE_RESOLUTION|>--- conflicted
+++ resolved
@@ -62,36 +62,6 @@
           (println "ACTUAL RC:" rc))
         (var-set #'exit-code 1)))))
 
-<<<<<<< HEAD
-
-(use '[joker.template])
-(use '[joker.test])
-
-;; even? odd?
-
-(deftest test-even?
-  (is (even? 2))
-  (are [x] (true? x)
-    (even? -4)
-    (not (even? -3))
-    (even? 0)
-    (not (even? 5))
-    (even? 8))
-  (is (thrown? Error (even? 1/2))) ; was: thrown? IllegalArgumentException
-  (is (thrown? Error (even? (double 10))))) ; was: thrown? IllegalArgumentException
-
-(deftest test-odd?
-  (are [x] (true? x)
-    (not (odd? -4))
-    (odd? -3)
-    (not (odd? 0))
-    (odd? 5)
-    (odd? 6) ; TODO: Remove after confirming failures caught
-    (not (odd? 8)))
-  (is (thrown? Error (odd? 1/2))) ; was: thrown? IllegalArgumentException
-  (is (thrown? Error (odd? (double 10))))) ; was: thrown? IllegalArgumentException
-
-=======
 ;; Load all the tests/eval/*.joke files:
 (let [test-files (->> (joker.os/ls "tests/eval")
                       (remove :dir?)
@@ -103,7 +73,6 @@
       (load-file (str "tests/eval/" test-file)))))
 
 ;; Run the loaded tests.
->>>>>>> ff365307
 (let [res (run-all-tests)]
   (when (< 0 (+ (:fail res) (:error res)))
     (println "There were failures and/or errors; returning exit code 1")
