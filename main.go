package main

import (
	"bufio"
	"fmt"
	"io"
	"math"
	"os"
	"runtime"
	"runtime/pprof"
	"strconv"
	"strings"

	. "github.com/candid82/joker/core"
	_ "github.com/candid82/joker/std/base64"
	_ "github.com/candid82/joker/std/html"
	_ "github.com/candid82/joker/std/http"
	_ "github.com/candid82/joker/std/json"
	_ "github.com/candid82/joker/std/math"
	_ "github.com/candid82/joker/std/os"
	_ "github.com/candid82/joker/std/string"
	_ "github.com/candid82/joker/std/time"
	_ "github.com/candid82/joker/std/url"
	_ "github.com/candid82/joker/std/yaml"
	"github.com/chzyer/readline"
	"github.com/pkg/profile"
)

type (
	ReplContext struct {
		first  *Var
		second *Var
		third  *Var
		exc    *Var
	}
)

func NewReplContext(env *Env) *ReplContext {
	first, _ := env.Resolve(MakeSymbol("joker.core/*1"))
	second, _ := env.Resolve(MakeSymbol("joker.core/*2"))
	third, _ := env.Resolve(MakeSymbol("joker.core/*3"))
	exc, _ := env.Resolve(MakeSymbol("joker.core/*e"))
	first.Value = NIL
	second.Value = NIL
	third.Value = NIL
	exc.Value = NIL
	return &ReplContext{
		first:  first,
		second: second,
		third:  third,
		exc:    exc,
	}
}

func (ctx *ReplContext) PushValue(obj Object) {
	ctx.third.Value = ctx.second.Value
	ctx.second.Value = ctx.first.Value
	ctx.first.Value = obj
}

func (ctx *ReplContext) PushException(exc Object) {
	ctx.exc.Value = exc
}

func processFile(filename string, phase Phase) error {
	var reader *Reader
	if filename == "-" || filename == "--" {
		if filename == "--" {
			fmt.Fprintln(os.Stderr, "Warning: '--' indicating standard input (stdin) to Joker is deprecated; please use '-' instead")
		}
		reader = NewReader(bufio.NewReader(os.Stdin), "<stdin>")
		filename = ""
	} else {
		var err error
		reader, err = NewReaderFromFile(filename)
		if err != nil {
			return err
		}
	}
	return ProcessReader(reader, filename, phase)
}

func skipRestOfLine(reader *Reader) {
	for {
		switch reader.Get() {
		case EOF, '\n':
			return
		}
	}
}

func processReplCommand(reader *Reader, phase Phase, parseContext *ParseContext, replContext *ReplContext) (exit bool) {

	defer func() {
		if r := recover(); r != nil {
			switch r := r.(type) {
			case *ParseError:
				replContext.PushException(r)
				fmt.Fprintln(os.Stderr, r)
			case *EvalError:
				replContext.PushException(r)
				fmt.Fprintln(os.Stderr, r)
			case Error:
				replContext.PushException(r)
				fmt.Fprintln(os.Stderr, r)
			// case *runtime.TypeAssertionError:
			// 	fmt.Fprintln(os.Stderr, r)
			default:
				panic(r)
			}
		}
	}()

	obj, err := TryRead(reader)
	if err == io.EOF {
		return true
	}
	if err != nil {
		fmt.Fprintln(os.Stderr, err)
		skipRestOfLine(reader)
		return
	}

	if phase == READ {
		fmt.Println(obj.ToString(true))
		return false
	}

	expr := Parse(obj, parseContext)
	if phase == PARSE {
		fmt.Println(expr)
		return false
	}

	res := Eval(expr, nil)
	replContext.PushValue(res)
	fmt.Println(res.ToString(true))
	return false
}

func repl(phase Phase) {
	fmt.Printf("Welcome to joker %s. Use EOF (Ctrl-D) or SIGINT (Ctrl-C) to exit.\n", VERSION)
	parseContext := &ParseContext{GlobalEnv: GLOBAL_ENV}
	replContext := NewReplContext(parseContext.GlobalEnv)

	rl, err := readline.New("")
	if err != nil {
		fmt.Println("Error: " + err.Error())
	}
	defer rl.Close()

	reader := NewReader(NewLineRuneReader(rl), "<repl>")

	for {
		rl.SetPrompt(GLOBAL_ENV.CurrentNamespace().Name.ToString(false) + "=> ")
		if processReplCommand(reader, phase, parseContext, replContext) {
			return
		}
	}
}

func makeDialectKeyword(dialect Dialect) Keyword {
	switch dialect {
	case EDN:
		return MakeKeyword("clj")
	case CLJ:
		return MakeKeyword("clj")
	case CLJS:
		return MakeKeyword("cljs")
	default:
		return MakeKeyword("joker ")
	}
}

func configureLinterMode(dialect Dialect, filename string, workingDir string) {
	ProcessLinterFiles(dialect, filename, workingDir)
	LINTER_MODE = true
	DIALECT = dialect
	lm, _ := GLOBAL_ENV.Resolve(MakeSymbol("joker.core/*linter-mode*"))
	lm.Value = Bool{B: true}
	GLOBAL_ENV.Features = GLOBAL_ENV.Features.Disjoin(MakeKeyword("joker")).Conj(makeDialectKeyword(dialect)).(Set)
	ProcessLinterData(dialect)
}

func detectDialect(filename string) Dialect {
	switch {
	case strings.HasSuffix(filename, ".edn"):
		return EDN
	case strings.HasSuffix(filename, ".cljs"):
		return CLJS
	case strings.HasSuffix(filename, ".joke"):
		return JOKER
	}
	return CLJ
}

func lintFile(filename string, dialect Dialect, workingDir string) {
	phase := PARSE
	if dialect == EDN {
		phase = READ
	}
	ReadConfig(filename, workingDir)
	configureLinterMode(dialect, filename, workingDir)
	if processFile(filename, phase) == nil {
		WarnOnUnusedNamespaces()
		WarnOnUnusedVars()
	}
}

func dialectFromArg(arg string) Dialect {
	switch strings.ToLower(arg) {
	case "clj":
		return CLJ
	case "cljs":
		return CLJS
	case "joker":
		return JOKER
	case "edn":
		return EDN
	}
	return UNKNOWN
}

<<<<<<< HEAD
func usage() {
	fmt.Fprintf(os.Stderr, "Joker - %s\n\n", VERSION)
	fmt.Fprintln(os.Stderr, "Usage: joker [args]                                 starts a repl")
	fmt.Fprintln(os.Stderr, "   or: joker [args] --repl [-- <repl-args>]         starts a repl with args")
	fmt.Fprintln(os.Stderr, "   or: joker [args] --expr <expr> [-- <expr-args>]  input is <expr>")
	fmt.Fprintln(os.Stderr, "   or: joker [args] <filename> [<script-args>]      input from file")
	fmt.Fprintln(os.Stderr, "   or: joker [args] --lint <filename>               lint the code in file")
	fmt.Fprintln(os.Stderr, "\nNotes:")
	fmt.Fprintln(os.Stderr, "  -e is a synonym for --expr.")
	fmt.Fprintln(os.Stderr, "  '-' for <filename> means read from standard input (stdin).")
	fmt.Fprintln(os.Stderr, "  Evaluating '(println (str *command-line-args*))' prints the arguments")
	fmt.Fprintln(os.Stderr, "    in <repl-args>, <expr-args>, or <script-args> (TBD).")
	fmt.Fprintln(os.Stderr, "\nOptions (<args>):")
	fmt.Fprintln(os.Stderr, "  --help, -h")
	fmt.Fprintln(os.Stderr, "    Print this help message and exit.")
	fmt.Fprintln(os.Stderr, "  --version, -v")
	fmt.Fprintln(os.Stderr, "    Print version number and exit.")
	fmt.Fprintln(os.Stderr, "  --read")
	fmt.Fprintln(os.Stderr, "    Read, but do not parse nor evaluate, the input.")
	fmt.Fprintln(os.Stderr, "  --parse")
	fmt.Fprintln(os.Stderr, "    Read and parse, but do not evaluate, the input.")
	fmt.Fprintln(os.Stderr, "  --evaluate")
	fmt.Fprintln(os.Stderr, "    Read, parse, and evaluate the input (default unless --lint in effect).")
	fmt.Fprintln(os.Stderr, "  --working-dir <directory>")
	fmt.Fprintln(os.Stderr, "    Specify working directory for lint configuration (requires --lint).")
	fmt.Fprintln(os.Stderr, "  --dialect <dialect>")
	fmt.Fprintln(os.Stderr, "    Set input dialect (\"clj\", \"cljs\", \"joker\", \"edn\") for linting;")
	fmt.Fprintln(os.Stderr, "    default is inferred from <filename> suffix, if any.")
	fmt.Fprintln(os.Stderr, "  --hashmap-threshold <n>")
	fmt.Fprintln(os.Stderr, "    Set HASHMAP_THRESHOLD accordingly (internal magic of some sort).")
	fmt.Fprintln(os.Stderr, "  --profiler <type>")
	fmt.Fprintln(os.Stderr, "    Specify type of profiler to use (default 'runtime/pprof' or 'pkg/profile').")
	fmt.Fprintln(os.Stderr, "  --cpuprofile <name>")
	fmt.Fprintln(os.Stderr, "    Write CPU profile to specified file or directory (depending on")
	fmt.Fprintln(os.Stderr, "    profiler chosen).")
	fmt.Fprintln(os.Stderr, "  --cpuprofile-rate <rate>")
	fmt.Fprintln(os.Stderr, "    Specify rate (hz, aka samples per second) for the 'runtime/pprof' CPU")
	fmt.Fprintln(os.Stderr, "    profiler to use.")
	fmt.Fprintln(os.Stderr, "  --memprofile <name>")
	fmt.Fprintln(os.Stderr, "    Write memory profile to specified file.")
	fmt.Fprintln(os.Stderr, "  --memprofile-rate <rate>")
	fmt.Fprintln(os.Stderr, "    Specify rate (one sample per <rate>) for the memory profiler to use.")
=======
func usage(out *os.File) {
	fmt.Fprintf(out, "Joker - %s\n\n", VERSION)
	fmt.Fprintln(out, "Usage: joker [args]                                 starts a repl")
	fmt.Fprintln(out, "   or: joker [args] --repl [-- <repl-args>]         starts a repl with args")
	fmt.Fprintln(out, "   or: joker [args] --expr <expr> [-- <expr-args>]  input is <expr>")
	fmt.Fprintln(out, "   or: joker [args] <filename> [<script-args>]      input from file")
	fmt.Fprintln(out, "   or: joker [args] --lint <filename>               lint the code in file")
	fmt.Fprintln(out, "\nNotes:")
	fmt.Fprintln(out, "  -e is a synonym for --expr.")
	fmt.Fprintln(out, "  '-' for <filename> means read from standard input (stdin).")
	fmt.Fprintln(out, "  Evaluating '(println (str *command-line-args*))' prints the arguments")
	fmt.Fprintln(out, "    in <repl-args>, <expr-args>, or <script-args> (TBD).")
	fmt.Fprintln(out, "\nOptions (<args>):")
	fmt.Fprintln(out, "  --help, -h")
	fmt.Fprintln(out, "    Print this help message and exit.")
	fmt.Fprintln(out, "  --version, -v")
	fmt.Fprintln(out, "    Print version number and exit.")
	fmt.Fprintln(out, "  --read")
	fmt.Fprintln(out, "    Read, but do not parse nor evaluate, the input.")
	fmt.Fprintln(out, "  --parse")
	fmt.Fprintln(out, "    Read and parse, but do not evaluate, the input.")
	fmt.Fprintln(out, "  --evaluate")
	fmt.Fprintln(out, "    Read, parse, and evaluate the input (default unless --lint in effect).")
	fmt.Fprintln(out, "  --working-dir <directory>")
	fmt.Fprintln(out, "    Specify working directory for lint configuration (requires --lint).")
	fmt.Fprintln(out, "  --dialect <dialect>")
	fmt.Fprintln(out, "    Set input dialect (\"clj\", \"cljs\", \"joker\", \"edn\") for linting;")
	fmt.Fprintln(out, "    default is inferred from <filename> suffix, if any.")
	fmt.Fprintln(out, "  --hashmap-threshold <n>")
	fmt.Fprintln(out, "    Set HASHMAP_THRESHOLD accordingly (internal magic of some sort).")
>>>>>>> 580efaeb
}

var (
	debug         bool // Hidden option
	helpFlag      bool
	versionFlag   bool
	phase         Phase = EVAL // --read, --parse, --evaluate
	workingDir    string
	lintFlag      bool
	dialect       Dialect
	expr          string
	replFlag      bool
	filename      string
	remainingArgs []string
	profilerType string = "runtime/pprof"
	cpuProfileName string
	cpuProfileRate int
	cpuProfileRateFlag bool
	memProfileName string
)

func notOption(arg string) bool {
	return arg == "-" || !strings.HasPrefix(arg, "-")
}

func parseArgs(args []string) {
	length := len(args)
	stop := false
	missing := false
	noFileFlag := false
	var i int
	for i = 1; i < length; i++ { // shift
		if debug {
			fmt.Fprintf(os.Stderr, "arg[%d]=%s\n", i, args[i])
		}
		switch args[i] {
		case "--", "-":
			stop = true // "-" is stdin. "--" is stdin for now; later will formally end options processing
		case "--debug":
			debug = true
		case "--help", "-h":
			helpFlag = true
			return // don't bother parsing anything else
		case "--version", "-v":
			versionFlag = true
		case "--read":
			phase = READ
		case "--parse":
			phase = PARSE
		case "--evaluate":
			phase = EVAL
		case "--working-dir":
			if i < length-1 && notOption(args[i+1]) {
				i += 1 // shift
				workingDir = args[i]
			} else {
				missing = true
			}
		case "--lint":
			lintFlag = true
		case "--lintclj":
			lintFlag = true
			dialect = CLJ
		case "--lintcljs":
			lintFlag = true
			dialect = CLJS
		case "--lintjoker":
			lintFlag = true
			dialect = JOKER
		case "--lintedn":
			lintFlag = true
			dialect = EDN
		case "--dialect":
			if i < length-1 && notOption(args[i+1]) {
				i += 1 // shift
				dialect = dialectFromArg(args[i])
			} else {
				missing = true
			}
		case "--hashmap-threshold":
			if i < length-1 && notOption(args[i+1]) {
				i += 1 // shift
				thresh, err := strconv.Atoi(args[i])
				if err != nil {
					fmt.Fprintln(os.Stderr, "Error: ", err)
					return
				}
				if thresh < 0 {
					HASHMAP_THRESHOLD = math.MaxInt64
				} else {
					HASHMAP_THRESHOLD = thresh
				}
			} else {
				missing = true
			}
		case "-e", "--expr":
			if i < length-1 && notOption(args[i+1]) {
				i += 1 // shift
				expr = args[i]
				if i < length-1 && args[i+1] == "--" {
					i += 2 // shift 2
					noFileFlag = true
					stop = true
				}
			} else {
				missing = true
			}
		case "--repl":
			replFlag = true
			if i < length-1 && args[i+1] == "--" {
				i += 2 // shift 2
				noFileFlag = true
				stop = true
			}
		case "--profiler":
			if i < length-1 && notOption(args[i+1]) {
				i += 1  // shift
				profilerType = args[i]
			} else {
				missing = true
			}
		case "--cpuprofile":
			if i < length-1 && notOption(args[i+1]) {
				i += 1  // shift
				cpuProfileName = args[i]
			} else {
				missing = true
			}
		case "--cpuprofile-rate":
			if i < length-1 && notOption(args[i+1]) {
				i += 1  // shift
				rate, err := strconv.Atoi(args[i])
				if err != nil {
					fmt.Fprintln(os.Stderr, "Error: ", err)
					return
				}
				if rate > 0 {
					cpuProfileRate = rate
					cpuProfileRateFlag = true
				}
			} else {
				missing = true
			}
		case "--memprofile":
			if i < length-1 && notOption(args[i+1]) {
				i += 1  // shift
				memProfileName = args[i]
			} else {
				missing = true
			}
		case "--memprofile-rate":
			if i < length-1 && notOption(args[i+1]) {
				i += 1  // shift
				rate, err := strconv.Atoi(args[i])
				if err != nil {
					fmt.Fprintln(os.Stderr, "Error: ", err)
					return
				}
				if rate > 0 {
					runtime.MemProfileRate = rate
				}
			} else {
				missing = true
			}
		default:
			if strings.HasPrefix(args[i], "-") {
				fmt.Fprintf(os.Stderr, "Error: Unrecognized option '%s'\n", args[i])
				ExitJoker(2)
			}
			stop = true
		}
		if stop || missing {
			break
		}
	}
	if missing {
		fmt.Fprintf(os.Stderr, "Error: Missing argument for '%s' option\n", args[i])
		ExitJoker(3)
	}
	if i < length && !noFileFlag {
		if debug {
			fmt.Fprintf(os.Stderr, "filename=%s\n", args[i])
		}
		filename = args[i]
		i += 1 // shift
	}
	if i < length {
		if debug {
			fmt.Fprintf(os.Stderr, "remaining=%v\n", args[i:])
		}
		remainingArgs = args[i:]
	}
}

var runningProfile interface { Stop() }

func main() {
	SetExitJoker(my_exit)

	GLOBAL_ENV.FindNamespace(MakeSymbol("user")).ReferAll(GLOBAL_ENV.CoreNamespace)

	if len(os.Args) > 1 && os.Args[1] == "--debug" {
		debug = true
	} // peek to see if it's the first arg

	parseArgs(os.Args)
	GLOBAL_ENV.SetEnvArgs(remainingArgs)

	if debug {
		fmt.Fprintf(os.Stderr, "debug=%v\n", debug)
		fmt.Fprintf(os.Stderr, "helpFlag=%v\n", helpFlag)
		fmt.Fprintf(os.Stderr, "versionFlag=%v\n", versionFlag)
		fmt.Fprintf(os.Stderr, "phase=%v\n", phase)
		fmt.Fprintf(os.Stderr, "lintFlag=%v\n", lintFlag)
		fmt.Fprintf(os.Stderr, "dialect=%v\n", dialect)
		fmt.Fprintf(os.Stderr, "workingDir=%v\n", workingDir)
		fmt.Fprintf(os.Stderr, "HASHMAP_THRESHOLD=%v\n", HASHMAP_THRESHOLD)
		fmt.Fprintf(os.Stderr, "expr=%v\n", expr)
		fmt.Fprintf(os.Stderr, "replFlag=%v\n", replFlag)
		fmt.Fprintf(os.Stderr, "filename=%v\n", filename)
		fmt.Fprintf(os.Stderr, "remainingArgs=%v\n", remainingArgs)
	}

	if helpFlag {
		usage(os.Stdout)
		return
	}

	if versionFlag {
		println(VERSION)
		return
	}

	if len(remainingArgs) > 0 {
		if lintFlag {
			fmt.Fprintf(os.Stderr, "Error: Cannot provide arguments to code while linting it.\n")
<<<<<<< HEAD
			ExitJoker(4)
		}
		if phase != EVAL {
			fmt.Fprintf(os.Stderr, "Error: Cannot provide arguments to code without evaluating it.\n")
			ExitJoker(5)
		}
	}

	/* Set up profiling. */

	if cpuProfileName != "" {
		switch profilerType {
		case "pkg/profile":
			runningProfile = profile.Start(profile.ProfilePath(cpuProfileName))
			defer finish()
		case "runtime/pprof":
			f, err := os.Create(cpuProfileName)
			if err != nil {
				fmt.Fprintf(os.Stderr, "Error: Could not create CPU profile `%s': %v\n",
					cpuProfileName, err)
				cpuProfileName = ""
				ExitJoker(96)
			}
			if (cpuProfileRateFlag) {
				runtime.SetCPUProfileRate(cpuProfileRate)
			}
			pprof.StartCPUProfile(f)
			fmt.Fprintf(os.Stderr, "Profiling started at rate=%d. See file `%s'.\n",
				cpuProfileRate, cpuProfileName)
			defer finish()
		default:
			fmt.Fprintf(os.Stderr,
				"Unrecognized profiler: %s\n  Use 'pkg/profile' or 'runtime/pprof'.\n",
				profilerType)
			ExitJoker(96)
=======
			os.Exit(4)
		}
		if phase != EVAL {
			fmt.Fprintf(os.Stderr, "Error: Cannot provide arguments to code without evaluating it.\n")
			os.Exit(5)
>>>>>>> 580efaeb
		}
	} else if memProfileName != "" {
		defer finish()
	}

	if expr != "" {
		if lintFlag {
			fmt.Fprintf(os.Stderr, "Error: Cannot combine --expr/-e and --lint.\n")
<<<<<<< HEAD
			ExitJoker(6)
		}
		if replFlag {
			fmt.Fprintf(os.Stderr, "Error: Cannot combine --expr/-e and --repl.\n")
			ExitJoker(7)
		}
		if workingDir != "" {
			fmt.Fprintf(os.Stderr, "Error: Cannot combine --expr/-e and --working-dir.\n")
			ExitJoker(8)
		}
		if filename != "" {
			fmt.Fprintf(os.Stderr, "Error: Cannot combine --expr/-e and a <filename> argument.\n")
			ExitJoker(9)
=======
			os.Exit(6)
		}
		if replFlag {
			fmt.Fprintf(os.Stderr, "Error: Cannot combine --expr/-e and --repl.\n")
			os.Exit(7)
		}
		if workingDir != "" {
			fmt.Fprintf(os.Stderr, "Error: Cannot combine --expr/-e and --working-dir.\n")
			os.Exit(8)
		}
		if filename != "" {
			fmt.Fprintf(os.Stderr, "Error: Cannot combine --expr/-e and a <filename> argument.\n")
			os.Exit(9)
>>>>>>> 580efaeb
		}
		reader := NewReader(strings.NewReader(expr), "<expr>")
		ProcessReader(reader, "", phase)
		return
	}

	if lintFlag {
		if replFlag {
			fmt.Fprintf(os.Stderr, "Error: Cannot combine --lint and --repl.\n")
<<<<<<< HEAD
			ExitJoker(10)
=======
			os.Exit(10)
>>>>>>> 580efaeb
		}
		if dialect == UNKNOWN {
			dialect = detectDialect(filename)
		}
		lintFile(filename, dialect, workingDir)
		if PROBLEM_COUNT > 0 {
			ExitJoker(1)
		}
		return
	}

	if workingDir != "" {
		fmt.Fprintf(os.Stderr, "Error: Cannot specify --working-dir option when not linting.\n")
<<<<<<< HEAD
		ExitJoker(11)
=======
		os.Exit(11)
>>>>>>> 580efaeb
	}

	if filename != "" {
		processFile(filename, phase)
		return
	}

	repl(phase)
	return
}

func finish() {
	if runningProfile != nil {
		runningProfile.Stop()
		runningProfile = nil
	} else if cpuProfileName != "" {
		pprof.StopCPUProfile()
		fmt.Fprintf(os.Stderr, "Profiling stopped. See file `%s'.\n", cpuProfileName)
		cpuProfileName = ""
	}

	if memProfileName != "" {
		f, err := os.Create(memProfileName)
		if err != nil {
			fmt.Fprintf(os.Stderr, "Error: Could not create memory profile `%s': %v\n",
				memProfileName, err)
		}
		runtime.GC()  // get up-to-date statistics
		if err := pprof.WriteHeapProfile(f); err != nil {
			fmt.Fprintf(os.Stderr, "Error: Could not write memory profile `%s': %v\n",
				memProfileName, err)
		}
		f.Close()
		fmt.Fprintf(os.Stderr, "Memory profile rate=%d written to `%s'.\n",
			runtime.MemProfileRate, memProfileName)
		memProfileName = ""
	}
}

func my_exit(rc int) {
	finish()
	os.Exit(rc)
}<|MERGE_RESOLUTION|>--- conflicted
+++ resolved
@@ -221,50 +221,6 @@
 	return UNKNOWN
 }
 
-<<<<<<< HEAD
-func usage() {
-	fmt.Fprintf(os.Stderr, "Joker - %s\n\n", VERSION)
-	fmt.Fprintln(os.Stderr, "Usage: joker [args]                                 starts a repl")
-	fmt.Fprintln(os.Stderr, "   or: joker [args] --repl [-- <repl-args>]         starts a repl with args")
-	fmt.Fprintln(os.Stderr, "   or: joker [args] --expr <expr> [-- <expr-args>]  input is <expr>")
-	fmt.Fprintln(os.Stderr, "   or: joker [args] <filename> [<script-args>]      input from file")
-	fmt.Fprintln(os.Stderr, "   or: joker [args] --lint <filename>               lint the code in file")
-	fmt.Fprintln(os.Stderr, "\nNotes:")
-	fmt.Fprintln(os.Stderr, "  -e is a synonym for --expr.")
-	fmt.Fprintln(os.Stderr, "  '-' for <filename> means read from standard input (stdin).")
-	fmt.Fprintln(os.Stderr, "  Evaluating '(println (str *command-line-args*))' prints the arguments")
-	fmt.Fprintln(os.Stderr, "    in <repl-args>, <expr-args>, or <script-args> (TBD).")
-	fmt.Fprintln(os.Stderr, "\nOptions (<args>):")
-	fmt.Fprintln(os.Stderr, "  --help, -h")
-	fmt.Fprintln(os.Stderr, "    Print this help message and exit.")
-	fmt.Fprintln(os.Stderr, "  --version, -v")
-	fmt.Fprintln(os.Stderr, "    Print version number and exit.")
-	fmt.Fprintln(os.Stderr, "  --read")
-	fmt.Fprintln(os.Stderr, "    Read, but do not parse nor evaluate, the input.")
-	fmt.Fprintln(os.Stderr, "  --parse")
-	fmt.Fprintln(os.Stderr, "    Read and parse, but do not evaluate, the input.")
-	fmt.Fprintln(os.Stderr, "  --evaluate")
-	fmt.Fprintln(os.Stderr, "    Read, parse, and evaluate the input (default unless --lint in effect).")
-	fmt.Fprintln(os.Stderr, "  --working-dir <directory>")
-	fmt.Fprintln(os.Stderr, "    Specify working directory for lint configuration (requires --lint).")
-	fmt.Fprintln(os.Stderr, "  --dialect <dialect>")
-	fmt.Fprintln(os.Stderr, "    Set input dialect (\"clj\", \"cljs\", \"joker\", \"edn\") for linting;")
-	fmt.Fprintln(os.Stderr, "    default is inferred from <filename> suffix, if any.")
-	fmt.Fprintln(os.Stderr, "  --hashmap-threshold <n>")
-	fmt.Fprintln(os.Stderr, "    Set HASHMAP_THRESHOLD accordingly (internal magic of some sort).")
-	fmt.Fprintln(os.Stderr, "  --profiler <type>")
-	fmt.Fprintln(os.Stderr, "    Specify type of profiler to use (default 'runtime/pprof' or 'pkg/profile').")
-	fmt.Fprintln(os.Stderr, "  --cpuprofile <name>")
-	fmt.Fprintln(os.Stderr, "    Write CPU profile to specified file or directory (depending on")
-	fmt.Fprintln(os.Stderr, "    profiler chosen).")
-	fmt.Fprintln(os.Stderr, "  --cpuprofile-rate <rate>")
-	fmt.Fprintln(os.Stderr, "    Specify rate (hz, aka samples per second) for the 'runtime/pprof' CPU")
-	fmt.Fprintln(os.Stderr, "    profiler to use.")
-	fmt.Fprintln(os.Stderr, "  --memprofile <name>")
-	fmt.Fprintln(os.Stderr, "    Write memory profile to specified file.")
-	fmt.Fprintln(os.Stderr, "  --memprofile-rate <rate>")
-	fmt.Fprintln(os.Stderr, "    Specify rate (one sample per <rate>) for the memory profiler to use.")
-=======
 func usage(out *os.File) {
 	fmt.Fprintf(out, "Joker - %s\n\n", VERSION)
 	fmt.Fprintln(out, "Usage: joker [args]                                 starts a repl")
@@ -295,7 +251,18 @@
 	fmt.Fprintln(out, "    default is inferred from <filename> suffix, if any.")
 	fmt.Fprintln(out, "  --hashmap-threshold <n>")
 	fmt.Fprintln(out, "    Set HASHMAP_THRESHOLD accordingly (internal magic of some sort).")
->>>>>>> 580efaeb
+	fmt.Fprintln(out, "  --profiler <type>")
+	fmt.Fprintln(out, "    Specify type of profiler to use (default 'runtime/pprof' or 'pkg/profile').")
+	fmt.Fprintln(out, "  --cpuprofile <name>")
+	fmt.Fprintln(out, "    Write CPU profile to specified file or directory (depending on")
+	fmt.Fprintln(out, "    profiler chosen).")
+	fmt.Fprintln(out, "  --cpuprofile-rate <rate>")
+	fmt.Fprintln(out, "    Specify rate (hz, aka samples per second) for the 'runtime/pprof' CPU")
+	fmt.Fprintln(out, "    profiler to use.")
+	fmt.Fprintln(out, "  --memprofile <name>")
+	fmt.Fprintln(out, "    Write memory profile to specified file.")
+	fmt.Fprintln(out, "  --memprofile-rate <rate>")
+	fmt.Fprintln(out, "    Specify rate (one sample per <rate>) for the memory profiler to use.")
 }
 
 var (
@@ -532,7 +499,6 @@
 	if len(remainingArgs) > 0 {
 		if lintFlag {
 			fmt.Fprintf(os.Stderr, "Error: Cannot provide arguments to code while linting it.\n")
-<<<<<<< HEAD
 			ExitJoker(4)
 		}
 		if phase != EVAL {
@@ -568,13 +534,6 @@
 				"Unrecognized profiler: %s\n  Use 'pkg/profile' or 'runtime/pprof'.\n",
 				profilerType)
 			ExitJoker(96)
-=======
-			os.Exit(4)
-		}
-		if phase != EVAL {
-			fmt.Fprintf(os.Stderr, "Error: Cannot provide arguments to code without evaluating it.\n")
-			os.Exit(5)
->>>>>>> 580efaeb
 		}
 	} else if memProfileName != "" {
 		defer finish()
@@ -583,7 +542,6 @@
 	if expr != "" {
 		if lintFlag {
 			fmt.Fprintf(os.Stderr, "Error: Cannot combine --expr/-e and --lint.\n")
-<<<<<<< HEAD
 			ExitJoker(6)
 		}
 		if replFlag {
@@ -597,21 +555,6 @@
 		if filename != "" {
 			fmt.Fprintf(os.Stderr, "Error: Cannot combine --expr/-e and a <filename> argument.\n")
 			ExitJoker(9)
-=======
-			os.Exit(6)
-		}
-		if replFlag {
-			fmt.Fprintf(os.Stderr, "Error: Cannot combine --expr/-e and --repl.\n")
-			os.Exit(7)
-		}
-		if workingDir != "" {
-			fmt.Fprintf(os.Stderr, "Error: Cannot combine --expr/-e and --working-dir.\n")
-			os.Exit(8)
-		}
-		if filename != "" {
-			fmt.Fprintf(os.Stderr, "Error: Cannot combine --expr/-e and a <filename> argument.\n")
-			os.Exit(9)
->>>>>>> 580efaeb
 		}
 		reader := NewReader(strings.NewReader(expr), "<expr>")
 		ProcessReader(reader, "", phase)
@@ -621,11 +564,7 @@
 	if lintFlag {
 		if replFlag {
 			fmt.Fprintf(os.Stderr, "Error: Cannot combine --lint and --repl.\n")
-<<<<<<< HEAD
 			ExitJoker(10)
-=======
-			os.Exit(10)
->>>>>>> 580efaeb
 		}
 		if dialect == UNKNOWN {
 			dialect = detectDialect(filename)
@@ -639,11 +578,7 @@
 
 	if workingDir != "" {
 		fmt.Fprintf(os.Stderr, "Error: Cannot specify --working-dir option when not linting.\n")
-<<<<<<< HEAD
 		ExitJoker(11)
-=======
-		os.Exit(11)
->>>>>>> 580efaeb
 	}
 
 	if filename != "" {
