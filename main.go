package main

import (
	"bufio"
//	"bytes"
	"fmt"
	"io"
	"math"
	"net"
	"os"
	"runtime"
	"runtime/pprof"
	"strconv"
	"strings"

	. "github.com/candid82/joker/core"
	_ "github.com/candid82/joker/std/base64"
	_ "github.com/candid82/joker/std/html"
	_ "github.com/candid82/joker/std/http"
	_ "github.com/candid82/joker/std/json"
	_ "github.com/candid82/joker/std/math"
	_ "github.com/candid82/joker/std/os"
	_ "github.com/candid82/joker/std/string"
	_ "github.com/candid82/joker/std/time"
	_ "github.com/candid82/joker/std/url"
	_ "github.com/candid82/joker/std/yaml"
	"github.com/chzyer/readline"
	"github.com/pkg/profile"
)

type (
	ReplContext struct {
		first  *Var
		second *Var
		third  *Var
		exc    *Var
	}
)

func NewReplContext(env *Env) *ReplContext {
	first, _ := env.Resolve(MakeSymbol("joker.core/*1"))
	second, _ := env.Resolve(MakeSymbol("joker.core/*2"))
	third, _ := env.Resolve(MakeSymbol("joker.core/*3"))
	exc, _ := env.Resolve(MakeSymbol("joker.core/*e"))
	first.Value = NIL
	second.Value = NIL
	third.Value = NIL
	exc.Value = NIL
	return &ReplContext{
		first:  first,
		second: second,
		third:  third,
		exc:    exc,
	}
}

func (ctx *ReplContext) PushValue(obj Object) {
	ctx.third.Value = ctx.second.Value
	ctx.second.Value = ctx.first.Value
	ctx.first.Value = obj
}

func (ctx *ReplContext) PushException(exc Object) {
	ctx.exc.Value = exc
}

func processFile(filename string, phase Phase) error {
	var reader *Reader
<<<<<<< HEAD
	if filename == "-" || filename == "--" {
		if filename == "--" {
			fmt.Fprintln(JokerErr, "Warning: '--' indicating standard input (stdin) to Joker is deprecated; please use '-' instead")
		}
=======
	if filename == "-" {
>>>>>>> cd8bccf0
		reader = NewReader(bufio.NewReader(os.Stdin), "<stdin>")
		filename = ""
	} else {
		var err error
		reader, err = NewReaderFromFile(filename)
		if err != nil {
			return err
		}
	}
	return ProcessReader(reader, filename, phase)
}

func skipRestOfLine(reader *Reader) {
	for {
		switch reader.Get() {
		case EOF, '\n':
			return
		}
	}
}

func processReplCommand(reader *Reader, phase Phase, parseContext *ParseContext, replContext *ReplContext) (exit bool) {

	defer func() {
		if r := recover(); r != nil {
			switch r := r.(type) {
			case *ParseError:
				replContext.PushException(r)
				fmt.Fprintln(JokerErr, r)
			case *EvalError:
				replContext.PushException(r)
				fmt.Fprintln(JokerErr, r)
			case Error:
				replContext.PushException(r)
				fmt.Fprintln(JokerErr, r)
			// case *runtime.TypeAssertionError:
			// 	fmt.Fprintln(JokerErr, r)
			default:
				panic(r)
			}
		}
	}()

	obj, err := TryRead(reader)
	if err == io.EOF {
		return true
	}
	if err != nil {
		fmt.Fprintln(JokerErr, err)
		skipRestOfLine(reader)
		return
	}

	if phase == READ {
		fmt.Println(obj.ToString(true))
		return false
	}

	expr := Parse(obj, parseContext)
	if phase == PARSE {
		fmt.Println(expr)
		return false
	}

	res := Eval(expr, nil)
	replContext.PushValue(res)
	fmt.Fprintln(JokerOut, res.ToString(true))
	return false
}

func srepl(port string, phase Phase) {
	l, err := net.Listen("tcp", replSocket)
	if err != nil {
		fmt.Fprintf(JokerErr, "Cannot start srepl listening on %s: %s\n",
			replSocket, err.Error())
		ExitJoker(12)
	}
	defer l.Close()

	fmt.Printf("Joker repl listening at %s...\n", l.Addr())
	conn, err := l.Accept() // Wait for a single connection
	if err != nil {
		fmt.Fprintf(JokerErr, "Cannot start repl accepting on %s: %s\n",
			l.Addr(), err.Error())
		ExitJoker(13)
	}

	oldOut := *JokerOut
	oldErr := *JokerErr
	*JokerOut = JokerWriter{N: conn}
	*JokerErr = *JokerOut
	defer func() {
		conn.Close()
		*JokerOut = oldOut
		*JokerErr = oldErr
	}()

	fmt.Printf("Joker repl accepting client at %s...\n", conn.RemoteAddr())

	runeReader := bufio.NewReader(conn)

	/* The rest of this code comes from repl(), below: */

	parseContext := &ParseContext{GlobalEnv: GLOBAL_ENV}
	replContext := NewReplContext(parseContext.GlobalEnv)

	reader := NewReader(runeReader, "<srepl>")

	fmt.Fprintf(JokerOut, "Welcome to joker %s, client at %s. Use '(joker.os/exit 0)', or close the connection, to exit.\n",
		VERSION, conn.RemoteAddr())

	for {
		fmt.Fprint(JokerOut, GLOBAL_ENV.CurrentNamespace().Name.ToString(false) + "=> ")
		if processReplCommand(reader, phase, parseContext, replContext) {
			return
		}
	}
}

func repl(phase Phase) {
	fmt.Printf("Welcome to joker %s. Use EOF (Ctrl-D) or SIGINT (Ctrl-C) to exit.\n", VERSION)
	parseContext := &ParseContext{GlobalEnv: GLOBAL_ENV}
	replContext := NewReplContext(parseContext.GlobalEnv)

	var runeReader io.RuneReader
	var rl *readline.Instance
	var err error
	if noReadline {
		runeReader = bufio.NewReader(os.Stdin)
	} else {
		rl, err = readline.New("")
		if err != nil {
			fmt.Println("Error: " + err.Error())
			return
		}
		defer rl.Close()
		runeReader = NewLineRuneReader(rl)
	}

	reader := NewReader(runeReader, "<repl>")

	for {
		if noReadline {
			print(GLOBAL_ENV.CurrentNamespace().Name.ToString(false) + "=> ")
		} else {
			rl.SetPrompt(GLOBAL_ENV.CurrentNamespace().Name.ToString(false) + "=> ")
		}
		if processReplCommand(reader, phase, parseContext, replContext) {
			return
		}
	}
}

func makeDialectKeyword(dialect Dialect) Keyword {
	switch dialect {
	case EDN:
		return MakeKeyword("clj")
	case CLJ:
		return MakeKeyword("clj")
	case CLJS:
		return MakeKeyword("cljs")
	default:
		return MakeKeyword("joker ")
	}
}

func configureLinterMode(dialect Dialect, filename string, workingDir string) {
	ProcessLinterFiles(dialect, filename, workingDir)
	LINTER_MODE = true
	DIALECT = dialect
	lm, _ := GLOBAL_ENV.Resolve(MakeSymbol("joker.core/*linter-mode*"))
	lm.Value = Bool{B: true}
	GLOBAL_ENV.Features = GLOBAL_ENV.Features.Disjoin(MakeKeyword("joker")).Conj(makeDialectKeyword(dialect)).(Set)
	ProcessLinterData(dialect)
}

func detectDialect(filename string) Dialect {
	switch {
	case strings.HasSuffix(filename, ".edn"):
		return EDN
	case strings.HasSuffix(filename, ".cljs"):
		return CLJS
	case strings.HasSuffix(filename, ".joke"):
		return JOKER
	}
	return CLJ
}

func lintFile(filename string, dialect Dialect, workingDir string) {
	phase := PARSE
	if dialect == EDN {
		phase = READ
	}
	ReadConfig(filename, workingDir)
	configureLinterMode(dialect, filename, workingDir)
	if processFile(filename, phase) == nil {
		WarnOnUnusedNamespaces()
		WarnOnUnusedVars()
	}
}

func dialectFromArg(arg string) Dialect {
	switch strings.ToLower(arg) {
	case "clj":
		return CLJ
	case "cljs":
		return CLJS
	case "joker":
		return JOKER
	case "edn":
		return EDN
	}
	return UNKNOWN
}

func usage(out *JokerWriter) {
	fmt.Fprintf(out, "Joker - %s\n\n", VERSION)
	fmt.Fprintln(out, "Usage: joker [args] [-- <repl-args>]                starts a repl")
	fmt.Fprintln(out, "   or: joker [args] --repl [<socket>] [-- <repl-args>]")
	fmt.Fprintln(out, "                                                    starts a repl (on optional network socket)")
	fmt.Fprintln(out, "   or: joker [args] --eval <expr> [-- <expr-args>]  evaluate <expr>, print if non-nil")
	fmt.Fprintln(out, "   or: joker [args] <filename> [<script-args>]      input from file")
	fmt.Fprintln(out, "   or: joker [args] --lint <filename>               lint the code in file")
	fmt.Fprintln(out, "\nNotes:")
	fmt.Fprintln(out, "  -e is a synonym for --eval.")
	fmt.Fprintln(out, "  '-' for <filename> means read from standard input (stdin).")
	fmt.Fprintln(out, "  Evaluating '(println (str *command-line-args*))' prints the arguments")
	fmt.Fprintln(out, "    in <repl-args>, <expr-args>, or <script-args> (TBD).")
	fmt.Fprintln(out, "\nOptions (<args>):")
	fmt.Fprintln(out, "  --help, -h")
	fmt.Fprintln(out, "    Print this help message and exit.")
	fmt.Fprintln(out, "  --version, -v")
	fmt.Fprintln(out, "    Print version number and exit.")
	fmt.Fprintln(out, "  --read")
	fmt.Fprintln(out, "    Read, but do not parse nor evaluate, the input.")
	fmt.Fprintln(out, "  --parse")
	fmt.Fprintln(out, "    Read and parse, but do not evaluate, the input.")
	fmt.Fprintln(out, "  --evaluate")
	fmt.Fprintln(out, "    Read, parse, and evaluate the input (default unless --lint in effect).")
	fmt.Fprintln(out, "  --no-readline")
	fmt.Fprintln(out, "    Disable readline functionality in the repl. Useful if joker is called with rlwrap.")
	fmt.Fprintln(out, "  --working-dir <directory>")
	fmt.Fprintln(out, "    Specify working directory for lint configuration (requires --lint).")
	fmt.Fprintln(out, "  --dialect <dialect>")
	fmt.Fprintln(out, "    Set input dialect (\"clj\", \"cljs\", \"joker\", \"edn\") for linting;")
	fmt.Fprintln(out, "    default is inferred from <filename> suffix, if any.")
	fmt.Fprintln(out, "  --hashmap-threshold <n>")
	fmt.Fprintln(out, "    Set HASHMAP_THRESHOLD accordingly (internal magic of some sort).")
	fmt.Fprintln(out, "  --profiler <type>")
	fmt.Fprintln(out, "    Specify type of profiler to use (default 'runtime/pprof' or 'pkg/profile').")
	fmt.Fprintln(out, "  --cpuprofile <name>")
	fmt.Fprintln(out, "    Write CPU profile to specified file or directory (depending on")
	fmt.Fprintln(out, "    profiler chosen).")
	fmt.Fprintln(out, "  --cpuprofile-rate <rate>")
	fmt.Fprintln(out, "    Specify rate (hz, aka samples per second) for the 'runtime/pprof' CPU")
	fmt.Fprintln(out, "    profiler to use.")
	fmt.Fprintln(out, "  --memprofile <name>")
	fmt.Fprintln(out, "    Write memory profile to specified file.")
	fmt.Fprintln(out, "  --memprofile-rate <rate>")
	fmt.Fprintln(out, "    Specify rate (one sample per <rate>) for the memory profiler to use.")
}

var (
	debugOut           *JokerWriter
	helpFlag           bool
	versionFlag        bool
	phase              Phase = EVAL // --read, --parse, --evaluate
	workingDir         string
	lintFlag           bool
	dialect            Dialect = UNKNOWN
	eval               string
	replFlag           bool
	replSocket              string
	filename           string
	remainingArgs      []string
	profilerType       string = "runtime/pprof"
	cpuProfileName     string
	cpuProfileRate     int
	cpuProfileRateFlag bool
	memProfileName     string
	noReadline         bool
)

func notOption(arg string) bool {
	return arg == "-" || !strings.HasPrefix(arg, "-")
}

func parseArgs(args []string) {
	length := len(args)
	stop := false
	missing := false
	noFileFlag := false
	var i int
	for i = 1; i < length; i++ { // shift
		if debugOut != nil {
			fmt.Fprintf(debugOut, "arg[%d]=%s\n", i, args[i])
		}
		switch args[i] {
		case "-": // denotes stdin
			stop = true
		case "--": // formally ends options processing
			stop = true
			noFileFlag = true
			i += 1 // do not include "--" in *command-line-args*
		case "--debug":
			debugOut = JokerErr
		case "--debug=stderr":
			debugOut = JokerErr
		case "--debug=stdout":
			debugOut = JokerOut
		case "--help", "-h":
			helpFlag = true
			return // don't bother parsing anything else
		case "--version", "-v":
			versionFlag = true
		case "--read":
			phase = READ
		case "--parse":
			phase = PARSE
		case "--evaluate":
			phase = EVAL
		case "--working-dir":
			if i < length-1 && notOption(args[i+1]) {
				i += 1 // shift
				workingDir = args[i]
			} else {
				missing = true
			}
		case "--lint":
			lintFlag = true
		case "--lintclj":
			lintFlag = true
			dialect = CLJ
		case "--lintcljs":
			lintFlag = true
			dialect = CLJS
		case "--lintjoker":
			lintFlag = true
			dialect = JOKER
		case "--lintedn":
			lintFlag = true
			dialect = EDN
		case "--dialect":
			if i < length-1 && notOption(args[i+1]) {
				i += 1 // shift
				dialect = dialectFromArg(args[i])
			} else {
				missing = true
			}
		case "--hashmap-threshold":
			if i < length-1 && notOption(args[i+1]) {
				i += 1 // shift
				thresh, err := strconv.Atoi(args[i])
				if err != nil {
					fmt.Fprintln(JokerErr, "Error: ", err)
					return
				}
				if thresh < 0 {
					HASHMAP_THRESHOLD = math.MaxInt64
				} else {
					HASHMAP_THRESHOLD = thresh
				}
			} else {
				missing = true
			}
		case "-e", "--eval":
			if i < length-1 && notOption(args[i+1]) {
				i += 1 // shift
				eval = args[i]
				phase = PRINT_IF_NOT_NIL
			} else {
				missing = true
			}
		case "--repl":
			replFlag = true
<<<<<<< HEAD
			if i < length-1 && notOption(args[i+1]) {
				i += 1 // shift
				replSocket = args[i]
			}
			if i < length-1 && args[i+1] == "--" {
				i += 2 // shift 2
				noFileFlag = true
				stop = true
			}
=======
>>>>>>> cd8bccf0
		case "--no-readline":
			noReadline = true
		case "--profiler":
			if i < length-1 && notOption(args[i+1]) {
				i += 1 // shift
				profilerType = args[i]
			} else {
				missing = true
			}
		case "--cpuprofile":
			if i < length-1 && notOption(args[i+1]) {
				i += 1 // shift
				cpuProfileName = args[i]
			} else {
				missing = true
			}
		case "--cpuprofile-rate":
			if i < length-1 && notOption(args[i+1]) {
				i += 1 // shift
				rate, err := strconv.Atoi(args[i])
				if err != nil {
					fmt.Fprintln(JokerErr, "Error: ", err)
					return
				}
				if rate > 0 {
					cpuProfileRate = rate
					cpuProfileRateFlag = true
				}
			} else {
				missing = true
			}
		case "--memprofile":
			if i < length-1 && notOption(args[i+1]) {
				i += 1 // shift
				memProfileName = args[i]
			} else {
				missing = true
			}
		case "--memprofile-rate":
			if i < length-1 && notOption(args[i+1]) {
				i += 1 // shift
				rate, err := strconv.Atoi(args[i])
				if err != nil {
					fmt.Fprintln(JokerErr, "Error: ", err)
					return
				}
				if rate > 0 {
					runtime.MemProfileRate = rate
				}
			} else {
				missing = true
			}
		default:
			if strings.HasPrefix(args[i], "-") {
				fmt.Fprintf(JokerErr, "Error: Unrecognized option '%s'\n", args[i])
				ExitJoker(2)
			}
			stop = true
		}
		if stop || missing {
			break
		}
	}
	if missing {
		fmt.Fprintf(JokerErr, "Error: Missing argument for '%s' option\n", args[i])
		ExitJoker(3)
	}
	if i < length && !noFileFlag {
		if debugOut != nil {
			fmt.Fprintf(debugOut, "filename=%s\n", args[i])
		}
		filename = args[i]
		i += 1 // shift
	}
	if i < length {
		if debugOut != nil {
			fmt.Fprintf(debugOut, "remaining=%v\n", args[i:])
		}
		remainingArgs = args[i:]
	}
}

var runningProfile interface {
	Stop()
}

func main() {
	ProcessCoreData()

	SetExitJoker(func(code int) {
		finish()
		os.Exit(code)
	})
	GLOBAL_ENV.FindNamespace(MakeSymbol("user")).ReferAll(GLOBAL_ENV.CoreNamespace)

	if len(os.Args) > 1 {
		// peek to see if the first arg is "--debug*"
		switch os.Args[1] {
		case "--debug", "--debug=stderr":
			debugOut = JokerErr
		case "--debug=stdout":
			debugOut = JokerOut
		}
	}

	parseArgs(os.Args)
	GLOBAL_ENV.SetEnvArgs(remainingArgs)

	if debugOut != nil {
		fmt.Fprintf(debugOut, "debugOut=%v\n", debugOut)
		fmt.Fprintf(debugOut, "helpFlag=%v\n", helpFlag)
		fmt.Fprintf(debugOut, "versionFlag=%v\n", versionFlag)
		fmt.Fprintf(debugOut, "phase=%v\n", phase)
		fmt.Fprintf(debugOut, "lintFlag=%v\n", lintFlag)
		fmt.Fprintf(debugOut, "dialect=%v\n", dialect)
		fmt.Fprintf(debugOut, "workingDir=%v\n", workingDir)
		fmt.Fprintf(debugOut, "HASHMAP_THRESHOLD=%v\n", HASHMAP_THRESHOLD)
		fmt.Fprintf(debugOut, "eval=%v\n", eval)
		fmt.Fprintf(debugOut, "replFlag=%v\n", replFlag)
		fmt.Fprintf(debugOut, "replSocket=%v\n", replSocket)
		fmt.Fprintf(debugOut, "noReadline=%v\n", noReadline)
		fmt.Fprintf(debugOut, "filename=%v\n", filename)
		fmt.Fprintf(debugOut, "remainingArgs=%v\n", remainingArgs)
	}

	if helpFlag {
		usage(JokerOut)
		return
	}

	if versionFlag {
		println(VERSION)
		return
	}

	if len(remainingArgs) > 0 {
		if lintFlag {
			fmt.Fprintf(JokerErr, "Error: Cannot provide arguments to code while linting it.\n")
			ExitJoker(4)
		}
		if phase != EVAL && phase != PRINT_IF_NOT_NIL {
			fmt.Fprintf(JokerErr, "Error: Cannot provide arguments to code without evaluating it.\n")
			ExitJoker(5)
		}
	}

	/* Set up profiling. */

	if cpuProfileName != "" {
		switch profilerType {
		case "pkg/profile":
			runningProfile = profile.Start(profile.ProfilePath(cpuProfileName))
			defer finish()
		case "runtime/pprof":
			f, err := os.Create(cpuProfileName)
			if err != nil {
				fmt.Fprintf(JokerErr, "Error: Could not create CPU profile `%s': %v\n",
					cpuProfileName, err)
				cpuProfileName = ""
				ExitJoker(96)
			}
			if cpuProfileRateFlag {
				runtime.SetCPUProfileRate(cpuProfileRate)
			}
			pprof.StartCPUProfile(f)
			fmt.Fprintf(JokerErr, "Profiling started at rate=%d. See file `%s'.\n",
				cpuProfileRate, cpuProfileName)
			defer finish()
		default:
			fmt.Fprintf(JokerErr,
				"Unrecognized profiler: %s\n  Use 'pkg/profile' or 'runtime/pprof'.\n",
				profilerType)
			ExitJoker(96)
		}
	} else if memProfileName != "" {
		defer finish()
	}

	if eval != "" {
		if lintFlag {
			fmt.Fprintf(JokerErr, "Error: Cannot combine --eval/-e and --lint.\n")
			ExitJoker(6)
		}
		if replFlag {
			fmt.Fprintf(JokerErr, "Error: Cannot combine --eval/-e and --[n]repl.\n")
			ExitJoker(7)
		}
		if workingDir != "" {
			fmt.Fprintf(JokerErr, "Error: Cannot combine --eval/-e and --working-dir.\n")
			ExitJoker(8)
		}
		if filename != "" {
			fmt.Fprintf(JokerErr, "Error: Cannot combine --eval/-e and a <filename> argument.\n")
			ExitJoker(9)
		}
		reader := NewReader(strings.NewReader(eval), "<expr>")
		ProcessReader(reader, "", phase)
		return
	}

	if lintFlag {
		if replFlag {
			fmt.Fprintf(JokerErr, "Error: Cannot combine --lint and --[n]repl.\n")
			ExitJoker(10)
		}
		if dialect == UNKNOWN {
			dialect = detectDialect(filename)
		}
		lintFile(filename, dialect, workingDir)
		if PROBLEM_COUNT > 0 {
			ExitJoker(1)
		}
		return
	}

	if workingDir != "" {
		fmt.Fprintf(JokerErr, "Error: Cannot specify --working-dir option when not linting.\n")
		ExitJoker(11)
	}

	if filename != "" {
		processFile(filename, phase)
		return
	}

	if replSocket != "" {
		srepl(replSocket, phase)
		return
	}

	repl(phase)
	return
}

func finish() {
	JokerOut.Sync()
	JokerErr.Sync()

	if runningProfile != nil {
		runningProfile.Stop()
		runningProfile = nil
	} else if cpuProfileName != "" {
		pprof.StopCPUProfile()
		fmt.Fprintf(JokerErr, "Profiling stopped. See file `%s'.\n", cpuProfileName)
		cpuProfileName = ""
	}

	if memProfileName != "" {
		f, err := os.Create(memProfileName)
		if err != nil {
			fmt.Fprintf(JokerErr, "Error: Could not create memory profile `%s': %v\n",
				memProfileName, err)
		}
		runtime.GC() // get up-to-date statistics
		if err := pprof.WriteHeapProfile(f); err != nil {
			fmt.Fprintf(JokerErr, "Error: Could not write memory profile `%s': %v\n",
				memProfileName, err)
		}
		f.Close()
		fmt.Fprintf(JokerErr, "Memory profile rate=%d written to `%s'.\n",
			runtime.MemProfileRate, memProfileName)
		memProfileName = ""
	}
}<|MERGE_RESOLUTION|>--- conflicted
+++ resolved
@@ -66,14 +66,7 @@
 
 func processFile(filename string, phase Phase) error {
 	var reader *Reader
-<<<<<<< HEAD
-	if filename == "-" || filename == "--" {
-		if filename == "--" {
-			fmt.Fprintln(JokerErr, "Warning: '--' indicating standard input (stdin) to Joker is deprecated; please use '-' instead")
-		}
-=======
 	if filename == "-" {
->>>>>>> cd8bccf0
 		reader = NewReader(bufio.NewReader(os.Stdin), "<stdin>")
 		filename = ""
 	} else {
@@ -449,18 +442,10 @@
 			}
 		case "--repl":
 			replFlag = true
-<<<<<<< HEAD
 			if i < length-1 && notOption(args[i+1]) {
 				i += 1 // shift
 				replSocket = args[i]
 			}
-			if i < length-1 && args[i+1] == "--" {
-				i += 2 // shift 2
-				noFileFlag = true
-				stop = true
-			}
-=======
->>>>>>> cd8bccf0
 		case "--no-readline":
 			noReadline = true
 		case "--profiler":
