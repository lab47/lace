(def namespaces ['base64 'html 'http 'json 'math 'os 'string 'time 'url 'yaml])

(require '[joker.string :as s])

(apply require namespaces)

(def rpl s/replace)

(def fn-template
  (slurp "fn.tmpl"))

(def arity-template
  (slurp "arity.tmpl"))

(def package-template
  (slurp "package.tmpl"))

(def intern-template
  (slurp "intern.tmpl"))

(defn q
  [s]
  (str "\"" s "\""))

(defn raw-quoted-string
  "Returns a Go-style backtick-quoted string with backticks handled by appending double-quoted backticks"
  [s]
  (str "`" (rpl s "`" "` + \"`\" + `") "`")
  )

(defn go-name
  [fn-name]
  (let [n (-> fn-name
              (rpl "-" "_")
              (rpl "?" "")
              (str "_"))]
    (if (s/ends-with? fn-name "?")
      (str "is" n)
      n)))

(defn extract-args
  [args]
  (s/join
   "\n\t\t"
   (map-indexed
    (fn [i arg]
      (let [m (meta arg)
            t (cond-> (:tag m)
                (:varargs m) (str "s"))]
        (str arg " := Extract" t "(_args, " (str i) ")")))
    args)))

(defn handle-varargs
  [args]
  (let [c (count args)]
    (if (and (> c 1)
             (= '& (nth args (- c 2))))
      (let [vargs (vary-meta (last args) assoc :varargs true)]
        (conj (subvec args 0 (- c 2)) vargs))
      args)))

(defn generate-arity
  [args go tag]
  (let [handle-args (handle-varargs args)
        cnt (count handle-args)
        varargs? (< cnt (count args))
        go-expr (cond
                  (string? go) go
                  varargs? (:varargs go)
                  :else (get go cnt))
        go-res (if (s/starts-with? go-expr "!")
                 (subs go-expr 1)
                 (str "_res := " go-expr))]
    (-> arity-template
        (rpl "{arity}" (if varargs? "true" (str "_c == " (count args))))
        (rpl "{arityCheck}" (if varargs?
                              (str "CheckArity(_args, " (dec cnt) ", " 999 ")")
                              "{blank}"))
        (rpl "{args}" (if (empty? args)
                        "{blank}"
                        (extract-args handle-args)))
        (rpl "{goExpr}" (rpl go-res "; " "\n\t\t"))
        (rpl "{return}"
             (if tag
               (str "return Make" tag "(_res)")
               "return _res")))))

(defn generate-arglist
  [args]
  (str "NewVectorFrom("
       (s/join ", " (for [arg args]
                                 (str "MakeSymbol(" (q (str arg)) ")")))
       ")"))

(defn generate-fn
  [ns-name ns-name-final k v]
  (let [m (meta v)
        arglists (:arglists m)
        go-fn-name (go-name (str k))
        arities (s/join "\n\t" (map #(generate-arity % (:go m) (:tag m)) arglists))
        fn-str (-> fn-template
                   (rpl "{fnName}" go-fn-name)
                   (rpl "{arities}" arities))
        intern-str (-> intern-template
                       (rpl "{nsFullName}" ns-name)
                       (rpl "{nsName}" ns-name-final)
                       (rpl "{fnName}" (str k))
                       (rpl "{goName}" go-fn-name)
                       (rpl "{fnDocstring}" (raw-quoted-string (:doc m)))
                       (rpl "{added}" (:added m))
                       (rpl "{args}"
                            (s/join ", " (for [args arglists]
                                                      (generate-arglist args)))))]
    [fn-str intern-str]))

(defn comment-out
  [s]
  (-> s
      (rpl "\n// " "\n")
      (rpl "\n" "\n//")
      (rpl "\n// package" "\npackage")))

<<<<<<< HEAD
(defn- ns-public-fns
  "Return public non-macros only."
  [ns]
  (remove #(:macro (meta (val %))) (ns-publics ns)))
=======
(defn compare-imports
  [^String l ^String r]
  (cond
    (s/starts-with? l ". ") (if (s/starts-with? r ". ")
                            (compare l r)
                            -1)
    (s/starts-with? r ". ") 1
    :else (compare l r)))
>>>>>>> 7de606f0

(defn generate-ns
  [ns-sym ns-name ns-name-final]
  (let [ns (find-ns ns-sym)
        m (meta ns)
        fns (for [[k v] (sort-by first (ns-public-fns ns))]
              (generate-fn ns-name ns-name-final k v))
        res (-> package-template
                (rpl "{nsFullName}" ns-name)
                (rpl "{nsName}" ns-name-final)
                (rpl "{imports}"
                     (s/join "\n\t" (sort compare-imports (conj
                                                                      (vec (map q (:go-imports m)))
                                                                      ". \"github.com/candid82/joker/core\""))))
                (rpl "{fns}" (s/join "\n" (map first fns)))
                (rpl "{nsDocstring}" (:doc m))
                (rpl "{interns}" (s/join "\n\t" (map second fns))))
        res (if (:empty m)
              (comment-out res)
              res)]
    res))

(defn ns-file-name
  [dir ns-name-final]
  (str dir "/a_" ns-name-final ".go"))

(defn remove-blanky-lines
  [s]
  (-> s
       (rpl #"[[:space:]]*{blank}" "")))

(doseq [ns-sym namespaces]
  (let [ns-name (str ns-sym)
        dir (rpl ns-name "." "/")
        ns-name-final (rpl ns-name #".*[.]" "")]
    (spit (ns-file-name dir ns-name-final)
          (remove-blanky-lines (generate-ns ns-sym ns-name ns-name-final)))))<|MERGE_RESOLUTION|>--- conflicted
+++ resolved
@@ -120,12 +120,6 @@
       (rpl "\n" "\n//")
       (rpl "\n// package" "\npackage")))
 
-<<<<<<< HEAD
-(defn- ns-public-fns
-  "Return public non-macros only."
-  [ns]
-  (remove #(:macro (meta (val %))) (ns-publics ns)))
-=======
 (defn compare-imports
   [^String l ^String r]
   (cond
@@ -134,7 +128,6 @@
                             -1)
     (s/starts-with? r ". ") 1
     :else (compare l r)))
->>>>>>> 7de606f0
 
 (defn generate-ns
   [ns-sym ns-name ns-name-final]
