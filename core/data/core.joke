; This code is a modified version of original Clojure's implementation
; (https://github.com/clojure/clojure/blob/master/src/clj/clojure/core.clj)
; which is licensed as follows:

;   Copyright (c) Rich Hickey. All rights reserved.
;   The use and distribution terms for this software are covered by the
;   Eclipse Public License 1.0 (http://opensource.org/licenses/eclipse-1.0.php)
;   which can be found in the file epl-v10.html at the root of this distribution.
;   By using this software in any fashion, you are agreeing to be bound by
;   the terms of this license.
;   You must not remove this notice, or any other, from this software.


(def
  ^{:arglists '([& items])
    :doc "Creates a new list containing the items."
    :added "1.0"}
  list list__)

(def
  ^{:arglists '([x seq])
    :doc "Returns a new seq where x is the first element and seq is
         the rest."
         :added "1.0"}
  cons cons__)

;during bootstrap we don't have destructuring let, loop or fn, will redefine later
(def
  ^{:added "1.0"}
  let (fn* let [&form &env & decl] (cons 'let* decl)))

(set-macro__ #'let)

(def
  ^{:added "1.0"}
  loop (fn* loop [&form &env & decl] (cons 'loop* decl)))

(set-macro__ #'loop)

(def
  ^{:added "1.0"}
  fn (fn* fn [&form &env & decl]
          (with-meta__
            (cons 'fn* decl)
            (meta__ &form))))

(set-macro__ #'fn)

(def
  ^{:arglists '([coll])
    :doc "Returns the first item in the collection. Calls seq on its
         argument. If coll is nil, returns nil."
         :added "1.0"}
  first first__)

(def
  ^{:arglists '([coll])
    :doc "Returns a seq of the items after the first. Calls seq on its
         argument.  If there are no more items, returns nil."
         :added "1.0"}
  next next__)

(def
  ^{:arglists '([coll])
    :doc "Returns a possibly empty seq of the items after the first. Calls seq on its
         argument."
         :added "1.0"}
  rest rest__)

(def
  ^{:arglists '([coll x] [coll x & xs])
    :doc "conj[oin]. Returns a new collection with the xs
         'added'. (conj nil item) returns (item).  The 'addition' may
         happen at different 'places' depending on the concrete type."
         :added "1.0"}
  ; TODO: types
  conj (fn conj
         ([coll x] (conj__ coll x))
         ([coll x & xs]
          (if xs
            (recur (conj__ coll x) (first xs) (next xs))
            (conj__ coll x)))))

(def
  ^{:doc "Same as (first (next x))"
    :arglists '([x])
    :added "1.0"}
  second (fn second [^Seqable x] (first (next x))))

(def
  ^{:doc "Same as (first (first x))"
    :arglists '([x])
    :added "1.0"}
  ffirst (fn ffirst [^Seqable x] (first (first x))))

(def
  ^{:doc "Same as (next (first x))"
    :arglists '([x])
    :added "1.0"}
  nfirst (fn nfirst [^Seqable x] (next (first x))))

(def
  ^{:doc "Same as (first (next x))"
    :arglists '([x])
    :added "1.0"}
  fnext (fn fnext [^Seqable x] (first (next x))))

(def
  ^{:doc "Same as (next (next x))"
    :arglists '([x])
    :added "1.0"}
  nnext (fn nnext [^Seqable x] (next (next x))))

(def
  ^{:arglists '([coll])
    :doc "Returns a seq on the collection. If the collection is
         empty, returns nil.  (seq nil) returns nil."
         :added "1.0"}
  seq seq__)

(def
  ^{:arglists '([c x])
    :doc "Evaluates x and tests if it is an instance of type
         c. Returns true or false"
         :added "1.0"}
  instance? instance?__)

(def
  ^{:arglists '([x])
    :doc "Returns true if x is a sequence"
    :added "1.0"}
  seq? (fn seq? [x] (instance? Seq x)))

(def
  ^{:arglists '([x])
    :doc "Returns true if x is a Char"
    :added "1.0"}
  char? (fn char? [x] (instance? Char x)))

(def
  ^{:arglists '([x])
    :doc "Returns true if x is a String"
    :added "1.0"}
  string? (fn string? [x] (instance? String x)))

(def
  ^{:arglists '([x])
    :doc "Returns true if x is a map"
    :added "1.0"}
  map? (fn map? [x] (instance? Map x)))

(def
  ^{:arglists '([x])
    :doc "Returns true if x is a vector"
    :added "1.0"}
  vector? (fn vector? [x] (instance? Vector x)))

(def
  ^{:arglists '([msg map] [msg map cause])
    :doc "Create an instance of ExInfo, an Error that carries a map of additional data."
    :added "1.0"}
  ex-info ex-info__)

(def
  ^{:arglists '([map key val] [map key val & kvs])
    :doc "`assoc[iate]. When applied to a map, returns a new map of the
         same (hashed/sorted) type, that contains the mapping of key(s) to
         val(s). When applied to a vector, returns a new vector that
         contains val at index. Note - index must be <= (count vector)."
         :added "1.0"}
  assoc
  (fn assoc
    ([^Associative map key val] (assoc__ map key val))
    ([^Associative map key val & kvs]
     (let [ret (assoc__ map key val)]
       (if kvs
         (if (next kvs)
           (recur ret (first kvs) (second kvs) (nnext kvs))
           (throw (ex-info "assoc expects even number of arguments after map/vector, found odd number" {})))
         ret)))))

(def
  ^{:arglists '([obj])
    :doc "Returns the metadata of obj, returns nil if there is no metadata."
    :added "1.0"}
  meta meta__)

(def
  ^{:arglists '([obj m])
    :doc "Returns an object of the same type and value as obj, with
         map m as its metadata."
         :added "1.0"}
  with-meta with-meta__)

(def ^{:private true :dynamic true}
  assert-valid-fdecl (fn [form fdecl]))

(def
  ^{:private true}
  sigs
  (fn [form fdecl]
    (assert-valid-fdecl form fdecl)
    (let [asig
          (fn [fdecl]
            (let [arglist (first fdecl)
                  ;elide implicit macro args
                  arglist (if (=__ '&form (first arglist))
                            (subvec__ arglist 2 (count__ arglist))
                            arglist)
                  body (next fdecl)]
              (if (map? (first body))
                (if (next body)
                  (with-meta arglist (conj (if (meta arglist) (meta arglist) {}) (first body)))
                  arglist)
                arglist)))]
      (if (seq? (first fdecl))
        (loop [ret [] fdecls fdecl]
          (if fdecls
            (recur (conj ret (asig (first fdecls))) (next fdecls))
            (seq ret)))
        (list (asig fdecl))))))

(def
  ^{:arglists '([coll])
    :doc "Return the last item in coll, in linear time."
    :added "1.0"}
  last (fn last [^Seqable s]
         (if (next s)
           (recur (next s))
           (first s))))

(def
  ^{:arglists '([coll])
    :doc "Return a seq of all but the last item in coll, in linear time."
    :added "1.0"}
  butlast (fn butlast [^Seqable s]
            (loop [ret [] s s]
              (if (next s)
                (recur (conj ret (first s)) (next s))
                (seq ret)))))

(def

  ^{:doc "Same as (def name (fn [params* ] exprs*)) or (def
         name (fn ([params* ] exprs*)+)) with any doc-string or attrs added
         to the var metadata. prepost-map defines a map with optional keys
         :pre and :post that contain collections of pre or post conditions."
         :arglists '([name doc-string? attr-map? [params*] prepost-map? body]
                     [name doc-string? attr-map? ([params*] prepost-map? body)+ attr-map?])
         :added "1.0"}
  defn (fn defn [&form &env name & fdecl]
         ;; Note: Cannot delegate this check to def because of the call to (with-meta name ..)
         (if (instance? Symbol name)
           nil
           (throw (ex-info "First argument to defn must be a symbol" {:form name})))
         (let [m (if (string? (first fdecl))
                   {:doc (first fdecl)}
                   {})
               fdecl (if (string? (first fdecl))
                       (next fdecl)
                       fdecl)
               m (if (map? (first fdecl))
                   (conj m (first fdecl))
                   m)
               fdecl (if (map? (first fdecl))
                       (next fdecl)
                       fdecl)
               fdecl (if (vector? (first fdecl))
                       (list fdecl)
                       fdecl)
               m (if (map? (last fdecl))
                   (conj m (last fdecl))
                   m)
               fdecl (if (map? (last fdecl))
                       (butlast fdecl)
                       fdecl)
               m (conj {:arglists (list 'quote (sigs &form fdecl))} m)
               m (conj (if (meta name) (meta name) {}) m)]
           (list 'def (with-meta name m)
                 (cons `fn fdecl)))))

(set-macro__ #'defn)

(defn cast
  "Throws an error if x is not of a type t, else returns x."
  {:added "1.0"}
  [^Type t x]
  (cast__ t x))

(def
  ^{:arglists '([coll])
    :doc "Creates a new vector containing the contents of coll."
    :added "1.0"}
  vec vec__)

(defn vector
  "Creates a new vector containing the args."
  {:added "1.0"}
  [& args]
  (vec args))

(def
  ^{:arglists '([& keyvals])
    :doc "keyval => key val
         Returns a new hash map with supplied mappings.  If any keys are
         equal, they are handled as if by repeated uses of assoc."
         :added "1.0"}
  hash-map hash-map__)

(def
  ^{:arglists '([& keys])
    :doc "Returns a new hash set with supplied keys.  Any equal keys are
         handled as if by repeated uses of conj."
         :added "1.0"}
  hash-set hash-set__)

(defn nil?
  "Returns true if x is nil, false otherwise."
  {:tag Bool
  :added "1.0"}
  [x] (=__ x nil))

(def

  ^{:doc "Like defn, but the resulting function name is declared as a
         macro and will be used as a macro by the compiler when it is
         called."
         :arglists '([name doc-string? attr-map? [params*] body]
                     [name doc-string? attr-map? ([params*] body)+ attr-map?])
         :added "1.0"}
  defmacro (fn [&form &env
                name & args]
             (let [prefix (loop [p (list name) args args]
                            (let [f (first args)]
                              (if (string? f)
                                (recur (cons f p) (next args))
                                (if (map? f)
                                  (recur (cons f p) (next args))
                                  p))))
                   fdecl (loop [fd args]
                           (if (string? (first fd))
                             (recur (next fd))
                             (if (map? (first fd))
                               (recur (next fd))
                               fd)))
                   fdecl (if (vector? (first fdecl))
                           (list fdecl)
                           fdecl)
                   add-implicit-args (fn [fd]
                                       (let [args (first fd)]
                                         (cons (vec (cons '&form (cons '&env args))) (next fd))))
                   add-args (fn [acc ds]
                              (if (nil? ds)
                                acc
                                (let [d (first ds)]
                                  (if (map? d)
                                    (conj acc d)
                                    (recur (conj acc (add-implicit-args d)) (next ds))))))
                   fdecl (seq (add-args [] fdecl))
                   decl (loop [p prefix d fdecl]
                          (if p
                            (recur (next p) (cons (first p) d))
                            d))]
               (list 'do
                     (cons `defn decl)
                     (list 'set-macro__ (list 'var name))))))

(set-macro__ #'defmacro)

(defmacro when
  "Evaluates test. If logical true, evaluates body in an implicit do."
  {:added "1.0"}
  [test & body]
  (list 'if test (cons 'do body) nil))

(defmacro when-not
  "Evaluates test. If logical false, evaluates body in an implicit do."
  {:added "1.0"}
  [test & body]
  (list 'if test nil (cons 'do body)))

(defn false?
  "Returns true if x is the value false, false otherwise."
  {:tag Bool
  :added "1.0"}
  [x] (=__ x false))

(defn true?
  "Returns true if x is the value true, false otherwise."
  {:tag Bool
  :added "1.0"}
  [x] (=__ x true))

(defn boolean?
  "Return true if x is a Bool"
  {:tag Bool
  :added "1.0"}
  [x] (instance? Bool x))

(defn any?
  "Returns true given any argument."
  {:tag Bool
  :added "1.0"}
  [x] true)

(defn not
  "Returns true if x is logical false, false otherwise."
  {:tag Bool
  :added "1.0"}
  [x] (if x false true))

(defn some?
  "Returns true if x is not nil, false otherwise."
  {:tag Bool
  :added "1.0"}
  [x] (not (nil? x)))

(def
  ^{:arglists '([& xs])
    :doc "With no args, returns the empty string. With one arg x, returns
         string representation of x. (str nil) returns the empty string. With more than
         one arg, returns the concatenation of the str values of the args."
         :added "1.0"
         :tag String}
  str str__)

(defn symbol?
  "Return true if x is a Symbol"
  {:added "1.0"}
  [x] (instance? Symbol x))

(defn keyword?
  "Return true if x is a Keyword"
  {:added "1.0"}
  [x] (instance? Keyword x))

(defn symbol
  "Returns a Symbol with the given namespace and name."
  {:tag Symbol
  :added "1.0"}
  ;; TODO: types
  ([name] (if (symbol? name) name (symbol__ name)))
  ([ns name] (symbol__ ns name)))

(defn gensym
  "Returns a new symbol with a unique name. If a prefix string is
  supplied, the name is prefix# where # is some unique number. If
  prefix is not supplied, the prefix is 'G__'."
  {:added "1.0"}
  ([] (gensym "G__"))
  ([prefix-string] (gensym__ prefix-string)))

(def println-err)
(def println-linter__)

(defmacro cond
  "Takes a set of test/expr pairs. It evaluates each test one at a
  time.  If a test returns logical true, cond evaluates and returns
  the value of the corresponding expr and doesn't evaluate any of the
  other tests or exprs. (cond) returns nil."
  {:added "1.0"}
  [& clauses]
  (if clauses
    (list 'if (first clauses)
          (if (next clauses)
            (second clauses)
            (throw (ex-info "cond requires an even number of forms" {:form (first clauses)})))
          (when (next (next clauses))
            (cons 'joker.core/cond (next (next clauses)))))
    (when *linter-mode*
      (println-linter__ (ex-info "Empty cond" {:form &form :_prefix "Parse warning"})))))

(defn keyword
  "Returns a Keyword with the given namespace and name.  Do not use :
  in the keyword strings, it will be added automatically."
  {:tag Keyword
  :added "1.0"}
  ;; TODO: types
  ([name] (cond (keyword? name) name
            (symbol? name) (keyword__ name)
            (string? name) (keyword__ name)))
  ([ns name] (keyword__ ns name)))

(defn spread
  {:private true}
  [arglist]
  (cond
    (nil? arglist) nil
    (nil? (next arglist)) (seq (first arglist))
    :else (cons (first arglist) (spread (next arglist)))))

(defn list*
  "Creates a new list containing the items prepended to the rest, the
  last of which will be treated as a sequence."
  {:added "1.0"}
  ([^Seqable args] (seq args))
  ([a ^Seqable args] (cons a args))
  ([a b ^Seqable args] (cons a (cons b args)))
  ([a b c ^Seqable args] (cons a (cons b (cons c args))))
  ([a b c d & more]
   (cons a (cons b (cons c (cons d (spread more)))))))

(defn apply
  "Applies fn f to the argument list formed by prepending intervening arguments to args."
  {:added "1.0"}
  ([^Callable f ^Seqable args]
   (apply__ f (seq args)))
  ([^Callable f x ^Seqable args]
   (apply__ f (list* x args)))
  ([^Callable f x y ^Seqable args]
   (apply__ f (list* x y args)))
  ([^Callable f x y z ^Seqable args]
   (apply__ f (list* x y z args)))
  ([^Callable f a b c d & args]
   (apply__ f (cons a (cons b (cons c (cons d (spread args))))))))

(defn vary-meta
  "Returns an object of the same type and value as obj, with
  (apply f (meta obj) args) as its metadata."
  {:added "1.0"}
  [obj ^Callable f & args]
  (with-meta obj (apply f (meta obj) args)))

(defmacro lazy-seq
  "Takes a body of expressions that returns an ISeq or nil, and yields
  a Seqable object that will invoke the body only the first time seq
  is called, and will cache the result and return it on all subsequent
  seq calls. See also - realized?"
  {:added "1.0"}
  [& body]
  (list 'joker.core/lazy-seq__ (list* 'fn [] body)))

(defn chunked-seq?
  "Always returns false because chunked sequences are not supported"
  {:added "1.0"}
  [s]
  false)

(defn concat
  "Returns a lazy seq representing the concatenation of the elements in the supplied colls."
  {:added "1.0"}
  ([] (lazy-seq nil))
  ([^Seqable x] (lazy-seq x))
  ([^Seqable x ^Seqable y]
   (lazy-seq
    (let [s (seq x)]
      (if s
        (cons (first s) (concat (rest s) y))
        y))))
  ([^Seqable x ^Seqable y & zs]
   (let [cat (fn cat [xys zs]
               (lazy-seq
                (let [xys (seq xys)]
                  (if xys
                    (cons (first xys) (cat (rest xys) zs))
                    (when zs
                      (cat (first zs) (next zs)))))))]
     (cat (concat x y) zs))))


(defmacro delay
  "Takes a body of expressions and yields a Delay object that will
  invoke the body only the first time it is forced (with force or deref/@), and
  will cache the result and return it on all subsequent force
  calls. See also - realized?"
  {:added "1.0"}
  [& body]
  (list 'joker.core/delay__ (list* 'fn [] body)))

(defn delay?
  "returns true if x is a Delay created with delay"
  {:added "1.0"}
  [x]
  (instance? Delay x))

(defn force
  "If x is a Delay, returns the (possibly cached) value of its expression, else returns x"
  {:added "1.0"}
  [x]
  (force__ x))

(defmacro if-not
  "Evaluates test. If logical false, evaluates and returns then expr,
  otherwise else expr, if supplied, else nil."
  {:added "1.0"}
  ([test then] `(if-not ~test ~then nil))
  ([test then else]
   `(if (not ~test) ~then ~else)))

(defn identical?
  "Tests if 2 arguments are the same object"
  {:added "1.0"}
  [x y]
  (identical__ x y))

(defn =
  "Equality. Returns true if x equals y, false if not. Works for nil, and compares
  numbers and collections in a type-independent manner.  Immutable data
  structures define = as a value, not an identity,
  comparison."
  {:added "1.0"}
  ([x] true)
  ([x y] (=__ x y))
  ([x y & more]
   (if (=__ x y)
     (if (next more)
       (recur y (first more) (next more))
       (=__ y (first more)))
     false)))

(defn not=
  "Same as (not (= obj1 obj2))"
  {:tag Bool
  :added "1.0"}
  ([x] false)
  ([x y] (not (= x y)))
  ([x y & more]
   (not (apply = x y more))))

(defn compare
  "Comparator. Returns a negative number, zero, or a positive number
  when x is logically 'less than', 'equal to', or 'greater than'
  y. Works for nil, and compares numbers and collections in a type-independent manner. x
  must implement Comparable"
  {:added "1.0"}
  [x y] (compare__ x y))

(defmacro and
  "Evaluates exprs one at a time, from left to right. If a form
  returns logical false (nil or false), and returns that value and
  doesn't evaluate any of the other expressions, otherwise it returns
  the value of the last expr. (and) returns true."
  {:added "1.0"}
  ([] true)
  ([x] x)
  ([x & next]
   `(let [and# ~x]
      (if and# (and ~@next) and#))))

(defmacro or
  "Evaluates exprs one at a time, from left to right. If a form
  returns a logical true value, or returns that value and doesn't
  evaluate any of the other expressions, otherwise it returns the
  value of the last expression. (or) returns nil."
  {:added "1.0"}
  ([] nil)
  ([x] x)
  ([x & next]
   `(let [or# ~x]
      (if or# or# (or ~@next)))))

(defn zero?
  "Returns true if x is zero, else false"
  {:added "1.0"}
  [^Number x] (zero?__ x))

(defn count
  "Returns the number of items in the collection. (count nil) returns
  0.  Also works on strings"
  {:added "1.0"}
  ;; TODO: types
  [coll] (count__ coll))

(defn int
  "Coerce to int"
  {:added "1.0"}
  ;; TODO: types
  [x] (int__ x))

(defn nth
  "Returns the value at the index. get returns nil if index out of
  bounds, nth throws an exception unless not-found is supplied.  nth
  also works, in O(n) time, for strings and sequences."
  {:added "1.0"}
  ;; TODO: types
  ([coll ^Number index] (nth__ coll index))
  ([coll ^Number index not-found] (nth__ coll index not-found)))

(defn <
  "Returns non-nil if nums are in monotonically increasing order,
  otherwise false."
  {:added "1.0"}
  ([^Number x] true)
  ([^Number x ^Number y] (<__ x y))
  ([^Number x ^Number y & more]
   (if (< x y)
     (if (next more)
       (recur y (first more) (next more))
       (< y (first more)))
     false)))

(defn inc'
  "Returns a number one greater than num. Supports arbitrary precision.
  See also: inc"
  {:added "1.0"}
  [^Number x] (inc'__ x))

(defn inc
  "Returns a number one greater than num. Does not auto-promote
  ints, will overflow. See also: inc'"
  {:added "1.0"}
  [^Number x] (inc__ x))

(defn reduce
  "f should be a function of 2 arguments. If val is not supplied,
  returns the result of applying f to the first 2 items in coll, then
  applying f to that result and the 3rd item, etc. If coll contains no
  items, f must accept no arguments as well, and reduce returns the
  result of calling f with no arguments.  If coll has only 1 item, it
  is returned and f is not called.  If val is supplied, returns the
  result of applying f to val and the first item in coll, then
  applying f to that result and the 2nd item, etc. If coll contains no
  items, returns val and f is not called."
  {:added "1.0"}
  ([^Callable f coll]
   (let [s (seq coll)]
     (if s
       (reduce f (first s) (next s))
       (f))))
  ([^Callable f val coll]
   (let [s (seq coll)]
     (if s
       (recur f (f val (first s)) (next s))
       val))))

(defn reverse
  "Returns a seq of the items in coll in reverse order. Not lazy."
  {:added "1.0"}
  [^Seqable coll]
  (reduce conj () coll))

(defn +'
  "Returns the sum of nums. (+) returns 0. Supports arbitrary precision.
  See also: +"
  {:added "1.0"}
  ([] 0)
  ([^Number x] (cast Number x))
  ([^Number x ^Number y] (add'__ x y))
  ([^Number x ^Number y & more]
   (reduce +' (+' x y) more)))

(defn +
  "Returns the sum of nums. (+) returns 0. Does not auto-promote
  ints, will overflow. See also: +'"
  {:added "1.0"}
  ([] 0)
  ([^Number x] (cast Number x))
  ([^Number x ^Number y] (add__ x y))
  ([^Number x ^Number y & more]
   (reduce + (+ x y) more)))

(defn *'
  "Returns the product of nums. (*) returns 1. Supports arbitrary precision.
  See also: *"
  {:added "1.0"}
  ([] 1)
  ([^Number x] (cast Number x))
  ([^Number x ^Number y] (multiply'__ x y))
  ([^Number x ^Number y & more]
   (reduce *' (*' x y) more)))

(defn *
  "Returns the product of nums. (*) returns 1. Does not auto-promote
  ints, will overflow. See also: *'"
  {:added "1.0"}
  ([] 1)
  ([^Number x] (cast Number x))
  ([^Number x ^Number y] (multiply__ x y))
  ([^Number x ^Number y & more]
   (reduce * (* x y) more)))

(defn /
  "If no denominators are supplied, returns 1/numerator,
  else returns numerator divided by all of the denominators."
  {:added "1.0"}
  ([^Number x] (/ 1 x))
  ([^Number x ^Number y] (divide__ x y))
  ([^Number x ^Number y & more]
   (reduce / (/ x y) more)))

(defn -'
  "If no ys are supplied, returns the negation of x, else subtracts
  the ys from x and returns the result. Supports arbitrary precision.
  See also: -"
  {:added "1.0"}
  ([^Number x] (subtract'__ x))
  ([^Number x ^Number y] (subtract'__ x y))
  ([^Number x ^Number y & more]
   (reduce -' (-' x y) more)))

(defn -
  "If no ys are supplied, returns the negation of x, else subtracts
  the ys from x and returns the result. Does not auto-promote
  ints, will overflow. See also: -'"
  {:added "1.0"}
  ([^Number x] (subtract__ x))
  ([^Number x ^Number y] (subtract__ x y))
  ([^Number x ^Number y & more]
   (reduce - (- x y) more)))

(defn <=
  "Returns non-nil if nums are in monotonically non-decreasing order,
  otherwise false."
  {:added "1.0"}
  ([^Number x] true)
  ([^Number x ^Number y] (<=__ x y))
  ([^Number x ^Number y & more]
   (if (<= x y)
     (if (next more)
       (recur y (first more) (next more))
       (<= y (first more)))
     false)))

(defn >
  "Returns non-nil if nums are in monotonically decreasing order,
  otherwise false."
  {:added "1.0"}
  ([^Number x] true)
  ([^Number x ^Number y] (>__ x y))
  ([^Number x ^Number y & more]
   (if (> x y)
     (if (next more)
       (recur y (first more) (next more))
       (> y (first more)))
     false)))

(defn >=
  "Returns non-nil if nums are in monotonically non-increasing order,
  otherwise false."
  {:added "1.0"}
  ([^Number x] true)
  ([^Number x ^Number y] (>=__ x y))
  ([^Number x ^Number y & more]
   (if (>= x y)
     (if (next more)
       (recur y (first more) (next more))
       (>= y (first more)))
     false)))

(defn ==
  "Returns non-nil if nums all have the equivalent
  value (type-independent), otherwise false"
  {:added "1.0"}
  ([^Number x] true)
  ([^Number x ^Number y] (==__ x y))
  ([^Number x ^Number y & more]
   (if (== x y)
     (if (next more)
       (recur y (first more) (next more))
       (== y (first more)))
     false)))

(defn max
  "Returns the greatest of the nums."
  {:added "1.0"}
  ([^Number x] x)
  ([^Number x ^Number y] (max__ x y))
  ([^Number x ^Number y & more]
   (reduce max (max x y) more)))

(defn min
  "Returns the least of the nums."
  {:added "1.0"}
  ([^Number x] x)
  ([^Number x ^Number y] (min__ x y))
  ([^Number x ^Number y & more]
   (reduce min (min x y) more)))

(defn dec'
  "Returns a number one less than num. Supports arbitrary precision.
  See also: dec"
  {:added "1.0"}
  [^Number x] (dec'__ x))

(defn dec
  "Returns a number one less than num. Does not auto-promote
  ints, will overflow. See also: dec'"
  {:added "1.0"}
  [^Number x] (dec__ x))

(defn pos?
  "Returns true if num is greater than zero, else false"
  {:added "1.0"}
  [^Number x] (pos__ x))

(defn neg?
  "Returns true if num is less than zero, else false"
  {:added "1.0"}
  [^Number x] (neg__ x))

(defn quot
  "quot[ient] of dividing numerator by denominator."
  {:added "1.0"}
  [^Number num ^Number div]
  (quot__ num div))

(defn rem
  "remainder of dividing numerator by denominator."
  {:added "1.0"}
  [^Number num ^Number div]
  (rem__ num div))

(defn bit-not
  "Bitwise complement"
  {:added "1.0"}
  [^Int x] (bit-not__ x))

(defn bit-and
  "Bitwise and"
  {:added "1.0"}
  ([^Int x ^Int y] (bit-and__ x y))
  ([^Int x ^Int y & more]
   (reduce bit-and (bit-and x y) more)))

(defn bit-or
  "Bitwise or"
  {:added "1.0"}
  ([^Int x ^Int y] (bit-or__ x y))
  ([^Int x ^Int y & more]
   (reduce bit-or (bit-or x y) more)))

(defn bit-xor
  "Bitwise exclusive or"
  {:added "1.0"}
  ([^Int x ^Int y] (bit-xor_ x y))
  ([^Int x ^Int y & more]
   (reduce bit-xor (bit-xor x y) more)))

(defn bit-and-not
  "Bitwise and with complement"
  {:added "1.0"}
  ([^Int x ^Int y] (bit-and-not__ x y))
  ([^Int x ^Int y & more]
   (reduce bit-and-not (bit-and-not x y) more)))

(defn bit-clear
  "Clear bit at index n"
  {:added "1.0"}
  [^Int x ^Int n] (bit-clear__ x n))

(defn bit-set
  "Set bit at index n"
  {:added "1.0"}
  [^Int x ^Int n] (bit-set__ x n))

(defn bit-flip
  "Flip bit at index n"
  {:added "1.0"}
  [^Int x ^Int n] (bit-flip__ x n))

(defn bit-test
  "Test bit at index n"
  {:added "1.0"}
  [^Int x ^Int n] (bit-test__ x n))

(defn bit-shift-left
  "Bitwise shift left"
  {:added "1.0"}
  [^Int x ^Int n] (bit-shift-left__ x n))

(defn bit-shift-right
  "Bitwise shift right"
  {:added "1.0"}
  [^Int x ^Int n] (bit-shift-right__ x n))

(defn unsigned-bit-shift-right
  "Bitwise shift right, without sign-extension."
  {:added "1.0"}
  [^Int x ^Int n] (unsigned-bit-shift-right__ x n))

(defn integer?
  "Returns true if n is an integer"
  {:added "1.0"}
  [n]
  (or (instance? Int n)
      (instance? BigInt n)))

(defn even?
  "Returns true if n is even, throws an exception if n is not an integer"
  {:added "1.0"}
  ;; TODO: types (Int, BigInt)
  [n]
  (if (integer? n)
    (zero? (bit-and (int__ n) 1))
    (throw (ex-info (str "Argument must be an integer: " n) {}))))

(defn odd?
  "Returns true if n is odd, throws an exception if n is not an integer"
  {:added "1.0"}
  ;; TODO: types (Int, BigInt)
  [n] (not (even? n)))

(defn int?
  "Return true if x is a fixed precision integer"
  {:tag Bool
  :added "1.0"}
  [x] (instance? Int x))

(defn pos-int?
  "Return true if x is a positive fixed precision integer"
  {:tag Bool
  :added "1.0"}
  [x] (and (int? x)
           (pos? x)))

(defn neg-int?
  "Return true if x is a negative fixed precision integer"
  {:tag Bool
  :added "1.0"}
  [x] (and (int? x)
           (neg? x)))

(defn nat-int?
  "Return true if x is a non-negative fixed precision integer"
  {:tag Bool
  :added "1.0"}
  [x] (and (int? x)
           (not (neg? x))))

(defn double?
  "Return true if x is a Double"
  {:tag Bool
  :added "1.0"}
  [x] (instance? Double x))

(defn complement
  "Takes a fn f and returns a fn that takes the same arguments as f,
  has the same effects, if any, and returns the opposite truth value."
  {:added "1.0"}
  [^Callable f]
  (fn
    ([] (not (f)))
    ([x] (not (f x)))
    ([x y] (not (f x y)))
    ([x y & zs] (not (apply f x y zs)))))

(defn constantly
  "Returns a function that takes any number of arguments and returns x."
  {:added "1.0"}
  [x]
  (fn [& args] x))

(defn identity
  "Returns its argument."
  {:added "1.0"}
  [x] x)

(defn peek
  "For a list, same as first, for a vector, same as, but much
  more efficient than, last. If the collection is empty, returns nil."
  {:added "1.0"}
  [^Stack coll] (peek__ coll))

(defn pop
  "For a list, returns a new list without the first
  item, for a vector, returns a new vector without the last item. If
  the collection is empty, throws an exception.  Note - not the same
  as next/butlast."
  {:added "1.0"}
  [^Stack coll] (pop__ coll))

(defn contains?
  "Returns true if key is present in the given collection, otherwise
  returns false.  Note that for numerically indexed collections like
  vectors, this tests if the numeric key is within the
  range of indexes. 'contains?' operates constant or logarithmic time;
  it will not perform a linear search for a value.  See also 'some'."
  {:added "1.0"}
  [^Gettable coll key] (contains?__ coll key))

(defn get
  "Returns the value mapped to key, not-found or nil if key not present."
  {:added "1.0"}
  ([map key]
   (get__ map key))
  ([map key not-found]
   (get__ map key not-found)))

(defn dissoc
  "dissoc[iate]. Returns a new map of the same (hashed/sorted) type,
  that does not contain a mapping for key(s)."
  {:added "1.0"}
  ([^Map map] map)
  ([^Map map key]
   (dissoc__ map key))
  ([^Map map key & ks]
   (let [ret (dissoc__ map key)]
     (if ks
       (recur ret (first ks) (next ks))
       ret))))

(defn disj
  "disj[oin]. Returns a new set of the same (hashed/sorted) type, that
  does not contain key(s)."
  {:added "1.0"}
  ([^Set set] set)
  ([^Set set key]
   (disj__ set key))
  ([^Set set key & ks]
   (when set
     (let [ret (disj__ set key)]
       (if ks
         (recur ret (first ks) (next ks))
         ret)))))

(defn find
  "Returns the map entry for key, or nil if key not present."
  {:added "1.0"}
  [^Associative map key] (find__ map key))

(defn select-keys
  "Returns a map containing only those entries in map whose key is in keys"
  {:added "1.0"}
  [^Associative map ^Seqable keyseq]
  (loop [ret {} keys (seq keyseq)]
    (if keys
      (let [entry (find__ map (first keys))]
        (recur
         (if entry
           (conj ret entry)
           ret)
         (next keys)))
      (with-meta ret (meta map)))))

(defn keys
  "Returns a sequence of the map's keys, in the same order as (seq map)."
  {:added "1.0"}
  [^Map map] (keys__ map))

(defn vals
  "Returns a sequence of the map's values, in the same order as (seq map)."
  {:added "1.0"}
  [^Map map] (vals__ map))

(defn key
  "Returns the key of the map entry."
  {:added "1.0"}
  [e]
  (first e))

(defn val
  "Returns the value in the map entry."
  {:added "1.0"}
  [e]
  (second e))

(defn rseq
  "Returns, in constant time, a seq of the items in rev (which
  can be a vector or sorted-map), in reverse order. If rev is empty returns nil."
  {:added "1.0"}
  [^Reversible rev]
  (rseq__ rev))

(defn name
  "Returns the name String of a string, symbol or keyword."
  {:tag String
  :added "1.0"}
  ;; TODO: types
  [x]
  (if (string? x) x (name__ x)))

(defn namespace
  "Returns the namespace String of a symbol or keyword, or nil if not present."
  {:tag String
  :added "1.0"}
  [^Named x]
  (namespace__ x))

(defn ident?
  "Return true if x is a symbol or keyword"
  {:added "1.0"}
  [x]
  (or (keyword? x) (symbol? x)))

(defn simple-ident?
  "Return true if x is a symbol or keyword without a namespace"
  {:tag Bool
  :added "1.0"}
  [x] (and (ident? x) (nil? (namespace x))))

(defn qualified-ident?
  "Return true if x is a symbol or keyword with a namespace"
  {:tag Bool
  :added "1.0"}
  [x] (and (ident? x) (namespace x) true))

(defn simple-symbol?
  "Return true if x is a symbol without a namespace"
  {:tag Bool
  :added "1.0"}
  [x] (and (symbol? x) (nil? (namespace x))))

(defn qualified-symbol?
  "Return true if x is a symbol with a namespace"
  {:tag Bool
  :added "1.0"}
  [x] (and (symbol? x) (namespace x) true))

(defn simple-keyword?
  "Return true if x is a keyword without a namespace"
  {:tag Bool
  :added "1.0"}
  [x] (and (keyword? x) (nil? (namespace x))))

(defn qualified-keyword?
  "Return true if x is a keyword with a namespace"
  {:tag Bool
  :added "1.0"}
  [x] (and (keyword? x) (namespace x) true))

(defmacro ->
  "Threads the expr through the forms. Inserts x as the
  second item in the first form, making a list of it if it is not a
  list already. If there are more forms, inserts the first form as the
  second item in second form, etc."
  {:added "1.0"}
  [x & forms]
  (when (and *linter-mode* (not (seq forms)) (not (false? (:no-forms-threading (:rules *linter-config*)))))
    (println-linter__ (ex-info "No forms in ->" {:form &form :_prefix "Parse warning"})))
  (loop [x x forms forms]
    (if forms
      (let [form (first forms)
            threaded (if (seq? form)
                       (with-meta `(~(first form) ~x ~@(next form)) (meta form))
                       (list form x))]
        (recur threaded (next forms)))
      x)))

(defmacro ->>
  "Threads the expr through the forms. Inserts x as the
  last item in the first form, making a list of it if it is not a
  list already. If there are more forms, inserts the first form as the
  last item in second form, etc."
  {:added "1.0"}
  [x & forms]
  (when (and *linter-mode* (not (seq forms)) (not (false? (:no-forms-threading (:rules *linter-config*)))))
    (println-linter__ (ex-info "No forms in ->>" {:form &form :_prefix "Parse warning"})))
  (loop [x x forms forms]
    (if forms
      (let [form (first forms)
            threaded (if (seq? form)
                       (with-meta `(~(first form) ~@(next form)  ~x) (meta form))
                       (list form x))]
        (recur threaded (next forms)))
      x)))

(defmacro ^{:private true} assert-args
  [& pairs]
  `(do (when-not ~(first pairs)
         (throw (ex-info
                 (str (first ~'&form) " requires " ~(second pairs))
                 {:form ~'&form})))
     ~(let [more (nnext pairs)]
        (when more
          (list* `assert-args more)))))

(defmacro if-let
  "bindings => binding-form test

  If test is true, evaluates then with binding-form bound to the value of
  test, if not, yields else"
  {:added "1.0"}
  ([bindings then]
   (assert-args
    (vector? bindings) "a vector for its binding"
    (= 2 (count bindings)) "exactly 2 forms in binding vector")
   (let [form (bindings 0) tst (bindings 1)]
     `(let [temp# ~tst]
        (if temp#
          (let [~form temp#]
            ~then)))))
  ([bindings then else & oldform]
   (assert-args
    (vector? bindings) "a vector for its binding"
    (nil? oldform) "1 or 2 forms after binding vector"
    (= 2 (count bindings)) "exactly 2 forms in binding vector")
   (let [form (bindings 0) tst (bindings 1)]
     `(let [temp# ~tst]
        (if temp#
          (let [~form temp#]
            ~then)
          ~else)))))

(defmacro when-let
  "bindings => binding-form test

  When test is true, evaluates body with binding-form bound to the value of test"
  {:added "1.0"}
  [bindings & body]
  (assert-args
   (vector? bindings) "a vector for its binding"
   (= 2 (count bindings)) "exactly 2 forms in binding vector")
  (let [form (bindings 0) tst (bindings 1)]
    `(let [temp# ~tst]
       (when temp#
         (let [~form temp#]
           ~@body)))))

(defmacro if-some
  "bindings => binding-form test

  If test is not nil, evaluates then with binding-form bound to the
  value of test, if not, yields else"
  {:added "1.0"}
  ([bindings then]
   `(if-some ~bindings ~then nil))
  ([bindings then else & oldform]
   (assert-args
    (vector? bindings) "a vector for its binding"
    (nil? oldform) "1 or 2 forms after binding vector"
    (= 2 (count bindings)) "exactly 2 forms in binding vector")
   (let [form (bindings 0) tst (bindings 1)]
     `(let [temp# ~tst]
        (if (nil? temp#)
          ~else
          (let [~form temp#]
            ~then))))))

(defmacro when-some
  "bindings => binding-form test

  When test is not nil, evaluates body with binding-form bound to the
  value of test"
  {:added "1.0"}
  [bindings & body]
  (assert-args
   (vector? bindings) "a vector for its binding"
   (= 2 (count bindings)) "exactly 2 forms in binding vector")
  (let [form (bindings 0) tst (bindings 1)]
    `(let [temp# ~tst]
       (if (nil? temp#)
         nil
         (let [~form temp#]
           ~@body)))))

(defn class
  "Returns the Type of x."
  {:added "1.0"}
  [x]
  (type__ x))

(defn type
  "Returns the :type metadata of x, or its Type if none"
  {:added "1.0"}
  [x]
  (or (get (meta x) :type) (type__ x)))

(defn reduce-kv
  "Reduces an associative collection. f should be a function of 3
  arguments. Returns the result of applying f to init, the first key
  and the first value in coll, then applying f to that result and the
  2nd key and value, etc. If coll contains no entries, returns init
  and f is not called. Note that reduce-kv is supported on vectors,
  where the keys will be the ordinals."
  {:added "1.0"}
  ;; TODO: types
  ([^Callable f init coll]
   (cond
     (instance? KVReduce coll)
     (reduce-kv__ f init coll)

     (instance? Map coll)
     (reduce (fn [ret kv] (f ret (first kv) (second kv))) init coll)

     :else
     (throw (ex-info (str "Cannot reduce-kv on " (type coll)) {})))))

(defn var-get
  "Gets the value in the var object"
  {:added "1.0"}
  [^Var x] (var-get__ x))

(defn var-set
  "Sets the value in the var object to val."
  {:added "1.0"}
  [^Var x val] (var-set__ x val))

(defn ^:private replace-bindings
  [binding-map]
  (reduce-kv (fn [res k v]
               (let [c (var-get k)]
                 (var-set k v)
                 (assoc res k c)))
             {}
             binding-map))

(defn with-bindings*
  "Takes a map of Var/value pairs. Sets the vars to the corresponding values.
  Then calls f with the supplied arguments. Resets the vars back to the original
  values after f returned. Returns whatever f returns."
  {:added "1.0"}
  [^Map binding-map ^Callable f & args]
  (let [existing-bindings (replace-bindings binding-map)]
    (try
      (apply f args)
      (finally
        (replace-bindings existing-bindings)))))

(def
  ^{:doc "The same as with-bindings*"
    :arglists '([binding-map f & args])
    :added "1.0"}
  with-redefs-fn with-bindings*)

(defmacro with-bindings
  "Takes a map of Var/value pairs. Sets the vars to the corresponding values.
  Then executes body. Resets the vars back to the original
  values after body was evaluated. Returns the value of body."
  {:added "1.0"}
  [binding-map & body]
  `(with-bindings* ~binding-map (fn [] ~@body)))

(defmacro binding
  "binding => var-symbol init-expr

  Creates new bindings for the (already-existing) vars, with the
  supplied initial values, executes the exprs in an implicit do, then
  re-establishes the bindings that existed before.  The new bindings
  are made in parallel (unlike let); all init-exprs are evaluated
  before the vars are bound to their new values."
  {:added "1.0"}
  [bindings & body]
  (assert-args
    (vector? bindings) "a vector for its binding"
    (even? (count bindings)) "an even number of forms in binding vector")
  (let [var-ize (fn [var-vals]
                  (loop [ret [] vvs (seq var-vals)]
                    (if vvs
                      (recur  (conj (conj ret `(var ~(first vvs))) (second vvs))
                             (next (next vvs)))
                      (seq ret))))]
    `(with-bindings (hash-map ~@(var-ize bindings)) ~@body)))

(defmacro with-redefs
  "The same as binding"
  {:added "1.0"}
  [bindings & body]
  `(binding ~bindings ~@body))

(defn deref
  "Also reader macro: @var/@atom/@delay. When applied to a var or atom,
  returns its current state. When applied to a delay, forces
  it if not already forced."
  {:added "1.0"}
  [^Deref ref]
  (deref__ ref))

(defn atom
  "Creates and returns an Atom with an initial value of x and zero or
  more options (in any order):

  :meta metadata-map

  If metadata-map is supplied, it will become the metadata on the
  atom."
  {:added "1.0"}
  [x & options]
  (apply atom__ x options))

(defn swap!
  "Atomically swaps the value of atom to be:
  (apply f current-value-of-atom args).
  Returns the value that was swapped in."
  {:added "1.0"}
  [^Atom atom ^Callable f & args]
  (apply swap__ atom f args))

(defn swap-vals!
  "Atomically swaps the value of atom to be:
  (apply f current-value-of-atom args). Note that f may be called
  multiple times, and thus should be free of side effects.
  Returns [old new], the value of the atom before and after the swap."
  {:added "1.0"}
  [^Atom atom ^Callable f & args]
  (apply swap-vals__ atom f args))

(defn reset!
  "Sets the value of atom to newval without regard for the
  current value. Returns newval."
  {:added "1.0"}
  [^Atom atom newval]
  (reset__ atom newval))

(defn reset-vals!
  "Sets the value of atom to newval. Returns [old new], the value of the
  atom before and after the reset."
  {:added "1.0"}
  [^Atom atom newval]
  (reset-vals__ atom newval))

(defn alter-meta!
  "Atomically sets the metadata for a namespace/var/atom to be:

  (apply f its-current-meta args)

  f must be free of side-effects"
  {:added "1.0"}
  [^Ref ref ^Callable f & args]
  (apply alter-meta__ ref f args))

(defn reset-meta!
  "Atomically resets the metadata for a namespace/var/atom"
  {:added "1.0"}
  [^Ref ref ^Map metadata-map] (reset-meta__ ref metadata-map))

(defn find-var
  "Returns the global var named by the namespace-qualified symbol, or
  nil if no var with that name."
  {:added "1.0"}
  [^Symbol sym] (find-var__ sym))

(defn comp
  "Takes a set of functions and returns a fn that is the composition
  of those fns.  The returned fn takes a variable number of args,
  applies the rightmost of fns to the args, the next
  fn (right-to-left) to the result, etc."
  {:added "1.0"}
  ([] identity)
  ([^Callable f] f)
  ([^Callable f ^Callable g]
   (fn
     ([] (f (g)))
     ([x] (f (g x)))
     ([x y] (f (g x y)))
     ([x y z] (f (g x y z)))
     ([x y z & args] (f (apply g x y z args)))))
  ([^Callable f ^Callable g ^Callable h]
   (fn
     ([] (f (g (h))))
     ([x] (f (g (h x))))
     ([x y] (f (g (h x y))))
     ([x y z] (f (g (h x y z))))
     ([x y z & args] (f (g (apply h x y z args))))))
  ([^Callable f1 ^Callable f2 ^Callable f3 & fs]
   (let [fs (reverse (list* f1 f2 f3 fs))]
     (fn [& args]
       (loop [ret (apply (first fs) args) fs (next fs)]
         (if fs
           (recur ((first fs) ret) (next fs))
           ret))))))

(defn juxt
  "Takes a set of functions and returns a fn that is the juxtaposition
  of those fns.  The returned fn takes a variable number of args, and
  returns a vector containing the result of applying each fn to the
  args (left-to-right).
  ((juxt a b c) x) => [(a x) (b x) (c x)]"
  {:added "1.0"}
  ([^Callable f]
   (fn
     ([] [(f)])
     ([x] [(f x)])
     ([x y] [(f x y)])
     ([x y z] [(f x y z)])
     ([x y z & args] [(apply f x y z args)])))
  ([^Callable f ^Callable g]
   (fn
     ([] [(f) (g)])
     ([x] [(f x) (g x)])
     ([x y] [(f x y) (g x y)])
     ([x y z] [(f x y z) (g x y z)])
     ([x y z & args] [(apply f x y z args) (apply g x y z args)])))
  ([^Callable f ^Callable g ^Callable h]
   (fn
     ([] [(f) (g) (h)])
     ([x] [(f x) (g x) (h x)])
     ([x y] [(f x y) (g x y) (h x y)])
     ([x y z] [(f x y z) (g x y z) (h x y z)])
     ([x y z & args] [(apply f x y z args) (apply g x y z args) (apply h x y z args)])))
  ([^Callable f ^Callable g ^Callable h & fs]
   (let [fs (list* f g h fs)]
     (fn
       ([] (reduce #(conj %1 (%2)) [] fs))
       ([x] (reduce #(conj %1 (%2 x)) [] fs))
       ([x y] (reduce #(conj %1 (%2 x y)) [] fs))
       ([x y z] (reduce #(conj %1 (%2 x y z)) [] fs))
       ([x y z & args] (reduce #(conj %1 (apply %2 x y z args)) [] fs))))))

(defn partial
  "Takes a function f and fewer than the normal arguments to f, and
  returns a fn that takes a variable number of additional args. When
  called, the returned function calls f with args + additional args."
  {:added "1.0"}
  ([^Callable f] f)
  ([^Callable f arg1]
   (fn [& args] (apply f arg1 args)))
  ([^Callable f arg1 arg2]
   (fn [& args] (apply f arg1 arg2 args)))
  ([^Callable f arg1 arg2 arg3]
   (fn [& args] (apply f arg1 arg2 arg3 args)))
  ([^Callable f arg1 arg2 arg3 & more]
   (fn [& args] (apply f arg1 arg2 arg3 (concat more args)))))

(defn sequence
  "Coerces coll to a (possibly empty) sequence, if it is not already
  one. Will not force a lazy seq. (sequence nil) yields ()"
  {:added "1.0"}
  ;; TODO: types (Seq or Seqable)
  [coll]
  (if (seq? coll)
    coll
    (or (seq coll) ())))

(defn every?
  "Returns true if (pred x) is logical true for every x in coll, else
  false."
  {:tag Bool
  :added "1.0"}
  [^Callable pred ^Seqable coll]
  (cond
    (nil? (seq coll)) true
    (pred (first coll)) (recur pred (next coll))
    :else false))

(def
  ^{:tag Bool
    :doc "Returns false if (pred x) is logical true for every x in
         coll, else true."
         :arglists '([pred coll])
         :added "1.0"}
  not-every? (comp not every?))

(defn some
  "Returns the first logical true value of (pred x) for any x in coll,
  else nil.  One common idiom is to use a set as pred, for example
  this will return :fred if :fred is in the sequence, otherwise nil:
  (some #{:fred} coll)"
  {:added "1.0"}
  [^Callable pred ^Seqable coll]
  (when (seq coll)
    (or (pred (first coll)) (recur pred (next coll)))))

(def
  ^{:tag Bool
    :doc "Returns false if (pred x) is logical true for any x in coll,
         else true."
         :arglists '([pred coll])
         :added "1.0"}
  not-any? (comp not some))

(defn map
  "Returns a lazy sequence consisting of the result of applying f to the
  set of first items of each coll, followed by applying f to the set
  of second items in each coll, until any one of the colls is
  exhausted.  Any remaining items in other colls are ignored. Function
  f should accept number-of-colls arguments."
  {:added "1.0"}
  ([^Callable f ^Seqable coll]
   (lazy-seq
    (when-let [s (seq coll)]
      (cons (f (first s)) (map f (rest s))))))
  ([^Callable f ^Seqable c1 ^Seqable c2]
   (lazy-seq
    (let [s1 (seq c1) s2 (seq c2)]
      (when (and s1 s2)
        (cons (f (first s1) (first s2))
              (map f (rest s1) (rest s2)))))))
  ([^Callable f ^Seqable c1 ^Seqable c2 ^Seqable c3]
   (lazy-seq
    (let [s1 (seq c1) s2 (seq c2) s3 (seq c3)]
      (when (and  s1 s2 s3)
        (cons (f (first s1) (first s2) (first s3))
              (map f (rest s1) (rest s2) (rest s3)))))))
  ([^Callable f ^Seqable c1 ^Seqable c2 ^Seqable c3 & colls]
   (let [step (fn step [cs]
                (lazy-seq
                 (let [ss (map seq cs)]
                   (when (every? identity ss)
                     (cons (map first ss) (step (map rest ss)))))))]
     (map #(apply f %) (step (conj colls c3 c2 c1))))))

(defn mapcat
  "Returns the result of applying concat to the result of applying map
  to f and colls.  Thus function f should return a collection."
  {:added "1.0"}
  [^Callable f & colls]
  (apply concat (apply map f colls)))

(defn filter
  "Returns a lazy sequence of the items in coll for which
  (pred item) returns true. pred must be free of side-effects."
  {:added "1.0"}
  ([^Callable pred ^Seqable coll]
   (lazy-seq
    (when-let [s (seq coll)]
      (let [f (first s) r (rest s)]
        (if (pred f)
          (cons f (filter pred r))
          (filter pred r)))))))

(defn remove
  "Returns a lazy sequence of the items in coll for which
  (pred item) returns false. pred must be free of side-effects."
  {:added "1.0"}
  [^Callable pred ^Seqable coll]
  (filter (complement pred) coll))

(defn take
  "Returns a lazy sequence of the first n items in coll, or all items if
  there are fewer than n."
  {:added "1.0"}
  [^Number n ^Seqable coll]
  (lazy-seq
   (when (pos? n)
     (when-let [s (seq coll)]
       (cons (first s) (take (dec n) (rest s)))))))

(defn take-while
  "Returns a lazy sequence of successive items from coll while
  (pred item) returns true. pred must be free of side-effects."
  {:added "1.0"}
  [^Callable pred ^Seqable coll]
  (lazy-seq
   (when-let [s (seq coll)]
     (when (pred (first s))
       (cons (first s) (take-while pred (rest s)))))))

(defn drop
  "Returns a lazy sequence of all but the first n items in coll."
  {:added "1.0"}
  [^Number n ^Seqable coll]
  (let [step (fn [n coll]
               (let [s (seq coll)]
                 (if (and (pos? n) s)
                   (recur (dec n) (rest s))
                   s)))]
    (lazy-seq (step n coll))))

(defn drop-last
  "Return a lazy sequence of all but the last n (default 1) items in coll"
  {:added "1.0"}
  ([^Seqable s] (drop-last 1 s))
  ([^Number n ^Seqable s] (map (fn [x _] x) s (drop n s))))

(defn take-last
  "Returns a seq of the last n items in coll.  Depending on the type
  of coll may be no better than linear time.  For vectors, see also subvec."
  {:added "1.0"}
  [^Number n ^Seqable coll]
  (loop [s (seq coll) lead (seq (drop n coll))]
    (if lead
      (recur (next s) (next lead))
      s)))

(defn drop-while
  "Returns a lazy sequence of the items in coll starting from the first
  item for which (pred item) returns logical false."
  {:added "1.0"}
  [^Callable pred ^Seqable coll]
  (let [step (fn [pred coll]
               (let [s (seq coll)]
                 (if (and s (pred (first s)))
                   (recur pred (rest s))
                   s)))]
    (lazy-seq (step pred coll))))

(defn cycle
  "Returns a lazy (infinite!) sequence of repetitions of the items in coll."
  {:added "1.0"}
  [^Seqable coll]
  (lazy-seq
   (when-let [s (seq coll)]
     (concat s (cycle s)))))

(defn split-at
  "Returns a vector of [(take n coll) (drop n coll)]"
  {:added "1.0"}
  [^Number n ^Seqable coll]
  [(take n coll) (drop n coll)])

(defn split-with
  "Returns a vector of [(take-while pred coll) (drop-while pred coll)]"
  {:added "1.0"}
  [^Callable pred ^Seqable coll]
  [(take-while pred coll) (drop-while pred coll)])

(defn repeat
  "Returns a lazy (infinite!, or length n if supplied) sequence of xs."
  {:added "1.0"}
  ([x] (lazy-seq (cons x (repeat x))))
  ([^Number n x] (take n (repeat x))))

(defn iterate
  "Returns a lazy sequence of x, (f x), (f (f x)) etc. f must be free of side-effects"
  {:added "1.0"}
  [^Callable f x] (cons x (lazy-seq (iterate f (f x)))))

(defn range
  "Returns a lazy seq of nums from start (inclusive) to end
  (exclusive), by step, where start defaults to 0, step to 1, and end to
  infinity. When step is equal to 0, returns an infinite sequence of
  start. When start is equal to end, returns empty list."
  {:added "1.0"}
  ([] (iterate inc 0))
  ([^Number end] (range 0 end 1))
  ([^Number start ^Number end] (range start end 1))
  ([^Number start ^Number end ^Number step]
   (lazy-seq
    (let [comp (cond
                 (or (zero? step) (= start end)) not=
                 (pos? step) <
                 (neg? step) >)]
      (if (comp start end)
        (cons start (range (+ start step) end step))
        ())))))

(defn merge
  "Returns a map that consists of the rest of the maps conj-ed onto
  the first.  If a key occurs in more than one map, the mapping from
  the latter (left-to-right) will be the mapping in the result."
  {:added "1.0"}
  ;; TODO: types (define first few arities explicitly?)
  [& maps]
  (when (some identity maps)
    (reduce #(conj (or %1 {}) %2) maps)))

(defn merge-with
  "Returns a map that consists of the rest of the maps conj-ed onto
  the first.  If a key occurs in more than one map, the mapping(s)
  from the latter (left-to-right) will be combined with the mapping in
  the result by calling (f val-in-result val-in-latter)."
  {:added "1.0"}
  [^Callable f & maps]
  (when (some identity maps)
    (let [merge-entry (fn [m e]
                        (let [k (key e) v (val e)]
                          (if (contains? m k)
                            (assoc m k (f (get m k) v))
                            (assoc m k v))))
          merge2 (fn [m1 m2]
                   (reduce merge-entry (or m1 {}) (seq m2)))]
      (reduce merge2 maps))))

(defn zipmap
  "Returns a map with the keys mapped to the corresponding vals."
  {:added "1.0"}
  [^Seqable keys ^Seqable vals]
  (loop [map {}
         ks (seq keys)
         vs (seq vals)]
    (if (and ks vs)
      (recur (assoc map (first ks) (first vs))
             (next ks)
             (next vs))
      map)))

(defmacro declare
  "defs the supplied var names with no bindings, useful for making forward declarations."
  {:added "1.0"}
  [& names] `(do ~@(map #(list 'def (vary-meta % assoc :declared true)) names)))

(defn sort
  "Returns a sorted sequence of the items in coll. If no comparator is
  supplied, uses compare."
  {:added "1.0"}
  ([^Seqable coll]
   (sort compare coll))
  ([^Comparator comp ^Seqable coll]
   (sort__ comp coll)))

(defn sort-by
  "Returns a sorted sequence of the items in coll, where the sort
  order is determined by comparing (keyfn item).  If no comparator is
  supplied, uses compare."
  {:added "1.0"}
  ([^Callable keyfn ^Seqable coll]
   (sort-by keyfn compare coll))
  ([^Callable keyfn ^Comparator comp ^Seqable coll]
   (sort (fn [x y] (comp (keyfn x) (keyfn y))) coll)))

(defn dorun
  "When lazy sequences are produced via functions that have side
  effects, any effects other than those needed to produce the first
  element in the seq do not occur until the seq is consumed. dorun can
  be used to force any effects. Walks through the successive nexts of
  the seq, does not retain the head and returns nil."
  {:added "1.0"}
  ([^Seqable coll]
   (when (seq coll)
     (recur (next coll))))
  ([^Number n ^Seqable coll]
   (when (and (seq coll) (pos? n))
     (recur (dec n) (next coll)))))

(defn doall
  "When lazy sequences are produced via functions that have side
  effects, any effects other than those needed to produce the first
  element in the seq do not occur until the seq is consumed. doall can
  be used to force any effects. Walks through the successive nexts of
  the seq, retains the head and returns it, thus causing the entire
  seq to reside in memory at one time."
  {:added "1.0"}
  ([^Seqable coll]
   (dorun coll)
   coll)
  ([^Number n ^Seqable coll]
   (dorun n coll)
   coll))

(defn nthnext
  "Returns the nth next of coll, (seq coll) when n is 0."
  {:added "1.0"}
  [^Seqable coll ^Number n]
  (loop [n n xs (seq coll)]
    (if (and xs (pos? n))
      (recur (dec n) (next xs))
      xs)))

(defn nthrest
  "Returns the nth rest of coll, coll when n is 0."
  {:added "1.0"}
  [^Seqable coll ^Number n]
  (loop [n n xs coll]
    (if (and (pos? n) (seq xs))
      (recur (dec n) (rest xs))
      xs)))

(defn partition
  "Returns a lazy sequence of lists of n items each, at offsets step
  apart. If step is not supplied, defaults to n, i.e. the partitions
  do not overlap. If a pad collection is supplied, use its elements as
  necessary to complete last partition upto n items. In case there are
  not enough padding elements, return a partition with less than n items."
  {:added "1.0"}
  ([^Number n ^Seqable coll]
   (partition n n coll))
  ([^Number n ^Number step ^Seqable coll]
   (lazy-seq
    (when-let [s (seq coll)]
      (let [p (doall (take n s))]
        (when (= n (count p))
          (cons p (partition n step (nthrest s step))))))))
  ([^Number n ^Number step ^Seqable pad ^Seqable coll]
   (lazy-seq
    (when-let [s (seq coll)]
      (let [p (doall (take n s))]
        (if (= n (count p))
          (cons p (partition n step pad (nthrest s step)))
          (list (take n (concat p pad)))))))))

(defn eval
  "Evaluates the form data structure (not text!) and returns the result."
  {:added "1.0"}
  [form] (eval__ form))

(defmacro doseq
  "Repeatedly executes body (presumably for side-effects) with
  bindings and filtering as provided by \"for\".  Does not retain
  the head of the sequence. Returns nil."
  {:added "1.0"}
  [seq-exprs & body]
  (assert-args
   (vector? seq-exprs) "a vector for its binding"
   (even? (count seq-exprs)) "an even number of forms in binding vector")
  (let [step (fn step [recform exprs]
               (if-not exprs
                 [true `(do ~@body)]
                 (let [k (first exprs)
                       v (second exprs)
                       seqsym (when-not (keyword? k) (gensym))
                       recform (if (keyword? k) recform `(recur (next ~seqsym)))
                       steppair (step recform (nnext exprs))
                       needrec (steppair 0)
                       subform (steppair 1)]
                   (cond
                     (= k :let) [needrec `(let ~v ~subform)]
                     (= k :while) [false `(when ~v
                                            ~subform
                                            ~@(when needrec [recform]))]
                     (= k :when) [false `(if ~v
                                           (do
                                             ~subform
                                             ~@(when needrec [recform]))
                                           ~recform)]
                     :else [true `(loop [~seqsym (seq ~v)]
                                    (when ~seqsym
                                      (let [~k (first ~seqsym)]
                                        ~subform
                                        ~@(when needrec [recform]))))]))))]
    (nth (step nil (seq seq-exprs)) 1)))

(defmacro dotimes
  "bindings => name n

  Repeatedly executes body (presumably for side-effects) with name
  bound to integers from 0 through n-1."
  {:added "1.0"}
  [bindings & body]
  (assert-args
   (vector? bindings) "a vector for its binding"
   (= 2 (count bindings)) "exactly 2 forms in binding vector")
  (let [i (first bindings)
        n (second bindings)]
    `(let [n# (int__ ~n)]
       (loop [~i 0]
         (when (< ~i n#)
           ~@body
           (recur (inc ~i)))))))

(defn num
  "Coerce to Number"
  {:tag Number
  :added "1.0"}
  [^Number x] (num__ x))

(defn double
  "Coerce to double"
  {:added "1.0"}
  [^Number x] (double__ x))

(defn char
  "Coerce to char"
  {:added "1.0"}
  ;; TODO: types (Char or Number)
  [x] (char__ x))

(defn boolean
  "Coerce to boolean"
  {:added "1.0"}
  [x] (boolean__ x))

(defn number?
  "Returns true if x is a Number"
  {:added "1.0"}
  [x]
  (instance? Number x))

(defn mod
  "Modulus of num and div. Truncates toward negative infinity."
  {:added "1.0"}
  [^Number num ^Number div]
  (let [m (rem num div)]
    (if (or (zero? m) (= (pos? num) (pos? div)))
      m
      (+ m div))))

(defn ratio?
  "Returns true if n is a Ratio"
  {:added "1.0"}
  [n] (instance? Ratio n))

(defn numerator
  "Returns the numerator part of a Ratio."
  {:tag BigInt
  :added "1.0"}
  [^Ratio r]
  (numerator__ r))

(defn denominator
  "Returns the denominator part of a Ratio."
  {:tag BigInt
  :added "1.0"}
  [^Ratio r]
  (denominator__ r))

(defn bigfloat?
  "Returns true if n is a BigFloat"
  {:added "1.0"}
  [n] (instance? BigFloat n))

(defn float?
  "Returns true if n is a floating point number"
  {:added "1.0"}
  [n]
  (instance? Double n))

(defn rational?
  "Returns true if n is a rational number"
  {:added "1.0"}
  [n]
  (or (integer? n) (ratio? n)))

(defn bigint
  "Coerce to BigInt"
  {:tag BigInt
  :added "1.0"}
  [x]
  ;; TODO: types (Number or String)
  (bigint__ x))

(defn bigfloat
  "Coerce to BigFloat"
  {:tag BigFloat
  :added "1.0"}
  [x]
  ;; TODO: types (Number or String)
  (bigfloat__ x))

(def
  ^{:arglists '([& args])
    :doc "Prints the object(s) to the output stream that is the current value
         of *out*.  Prints the object(s), separated by spaces if there is
         more than one.  By default, pr and prn print in a way that objects
         can be read by the reader"
         :added "1.0"}
  pr pr__)

(defn pprint
  "Pretty prints x to the output stream that is the current value of *out*."
  {:added "1.0"}
  [x]
  (pprint__ x))

(defn newline
  "Writes a platform-specific newline to *out*"
  {:added "1.0"}
  []
  (newline__))

(defn flush
  "Flushes the output stream that is the current value of
  *out*"
  {:added "1.0"}
  []
  (flush__ *out*)
  nil)

(def
  ^{:doc
    "When set to true, output will be flushed whenever a newline is printed.

    Defaults to true."
    :added "1.0"}
  *flush-on-newline* true)

(defn prn
  "Same as pr followed by (newline). Observes *flush-on-newline*"
  {:added "1.0"}
  [& more]
  (apply pr more)
  (newline)
  (when *flush-on-newline*
    (flush)))

(defn print
  "Prints the object(s) to the output stream that is the current value
  of *out*.  print and println produce output for human consumption."
  {:added "1.0"}
  [& more]
  (binding [*print-readably* nil]
    (apply pr more)))

(defn println
  "Same as print followed by (newline)"
  {:added "1.0"}
  [& more]
  (binding [*print-readably* nil]
    (apply prn more)))

(defn read
  "Reads the next object from reader (defaults to *in*)"
  {:added "1.0"}
  ([] (read *in*))
  ([reader] (read__ reader)))

(def
  ^{:arglists '([])
    :doc "Reads the next line from *in*. Returns nil if an error (such as EOF) is detected."
    :added "1.0"}
  read-line read-line__)

(def
  ^{:arglists '([s])
    :doc "Reads one object from the string s."
    :added "1.0"}
  read-string read-string__)

(defn subvec
  "Returns a persistent vector of the items in vector from
  start (inclusive) to end (exclusive).  If end is not supplied,
  defaults to (count vector). This operation is O(1) and very fast, as
  the resulting vector shares structure with the original and no
  trimming is done."
  {:added "1.0"}
  ([^Vector v ^Int start]
   (subvec v start (count v)))
  ([^Vector v ^Int start ^Int end]
   (subvec__ v start end)))

(defmacro doto
  "Evaluates x then calls all of the methods and functions with the
  value of x supplied at the front of the given arguments.  The forms
  are evaluated in order.  Returns x."
  {:added "1.0"}
  [x & forms]
  (let [gx (gensym)]
    `(let [~gx ~x]
       ~@(map (fn [f]
                (if (seq? f)
                  `(~(first f) ~gx ~@(next f))
                  `(~f ~gx)))
              forms)
       ~gx)))

(defmacro time
  "Evaluates expr and prints the time it took.  Returns the value of expr."
  {:added "1.0"}
  [expr]
  `(let [start# (nano-time__)
         ret# ~expr]
     (prn (str "Elapsed time: " (/ (double (- (nano-time__) start#)) 1000000.0) " msecs"))
     ret#))

(defn macroexpand-1
  "If form represents a macro form, returns its expansion, else returns form."
  {:added "1.0"}
  [form]
  (macroexpand-1__ form))

(defn macroexpand
  "Repeatedly calls macroexpand-1 on form until it no longer
  represents a macro form, then returns it.  Note neither
  macroexpand-1 nor macroexpand expand macros in subforms."
  {:added "1.0"}
  [form]
  (let [ex (macroexpand-1 form)]
    (if (identical? ex form)
      form
      (macroexpand ex))))

(defn load-string
  "Sequentially read and evaluate the set of forms contained in the
  string"
  {:added "1.0"}
  [^String s]
  (load-string__ s))

(defn set?
  "Returns true if x implements Set"
  {:added "1.0"}
  [x] (instance? Set x))

(defn set
  "Returns a set of the distinct elements of coll."
  {:added "1.0"}
  [^Seqable coll]
  (if (set? coll)
    (with-meta coll nil)
    (reduce conj #{} coll)))

(defn ^:private filter-key
  [keyfn pred amap]
  (loop [ret {} es (seq amap)]
    (if es
      (if (pred (keyfn (first es)))
        (recur (assoc ret (key (first es)) (val (first es))) (next es))
        (recur ret (next es)))
      ret)))

(defn find-ns
  "Returns the namespace named by the symbol or nil if it doesn't exist."
  {:added "1.0"}
  [^Symbol sym] (find-ns__ sym))

(defn create-ns
  "Create a new namespace named by the symbol if one doesn't already
  exist, returns it or the already-existing namespace of the same
  name."
  {:added "1.0"}
  [^Symbol sym] (create-ns__ sym))

(defn remove-ns
  "Removes the namespace named by the symbol. Use with caution.
  Cannot be used to remove the clojure namespace."
  {:added "1.0"}
  [^Symbol sym] (remove-ns__ sym))

(defn all-ns
  "Returns a sequence of all namespaces."
  {:added "1.0"}
  [] (all-ns__))

(defn the-ns
  "If passed a namespace, returns it. Else, when passed a symbol,
  returns the namespace named by it, throwing an exception if not
  found."
  {:added "1.0"}
  ^Namespace [x]
  ;; TODO: types (Namespace or Symbol)
  (if (instance? Namespace x)
    x
    (or (find-ns x)
        (if *linter-mode*
          (do
            (println-linter__ (ex-info (str "No namespace: " x " found")
                                  {:form x :_prefix "Parse warning"}))
            (create-ns__ x))
          (throw (ex-info (str "No namespace: " x " found") {:form x}))))))

(defn ns-name
  "Returns the name of the namespace, a symbol."
  {:added "1.0"}
  [ns]
  ;; TODO: types (Namespace or Symbol)
  (ns-name__ (the-ns ns)))

(defn ns-map
  "Returns a map of all the mappings for the namespace."
  {:added "1.0"}
  [ns]
  ;; TODO: types (Namespace or Symbol)
  (ns-map__ (the-ns ns)))

(defn ns-unmap
  "Removes the mappings for the symbol from the namespace."
  {:added "1.0"}
  [ns ^Symbol sym]
  ;; TODO: types (Namespace or Symbol)
  (ns-unmap__ (the-ns ns) sym))

(defn ^:private public?
  [v]
  (not (:private (meta v))))

(defn ns-publics
  "Returns a map of the public intern mappings for the namespace."
  {:added "1.0"}
  [ns]
  ;; TODO: types (Namespace or Symbol)
  (let [ns (the-ns ns)]
    (filter-key val (fn [^Var v] (and (instance? Var v)
                                      (= ns (var-ns__ v))
                                      (public? v)))
                (ns-map ns))))

(defn ns-interns
  "Returns a map of the intern mappings for the namespace."
  {:added "1.0"}
  [ns]
  ;; TODO: types (Namespace or Symbol)
  (let [ns (the-ns ns)]
    (filter-key val (fn [^Var v] (and (instance? Var v)
                                      (= ns (var-ns__ v))))
                (ns-map ns))))

(defn ^:private get-refer-opt
  [opts]
  (:refer opts))

(defn intern
  "Finds or creates a var named by the symbol name in the namespace
  ns (which can be a symbol or a namespace), setting its root binding
  to val if supplied. The namespace must exist. The var will adopt any
  metadata from the name symbol.  Returns the var."
  {:added "1.0"}
  ([ns ^Symbol name]
   ;; TODO: types (Namespace or Symbol)
   (let [v (intern__ (the-ns ns) name)]
     (when (meta name) (set-meta__ v (meta name)))
     v))
  ([ns ^Symbol name val]
    ;; TODO: types (Namespace or Symbol)
   (let [v (intern__ (the-ns ns) name val)]
     (when (meta name) (set-meta__ v (meta name)))
     v)))

(defn refer
  "refers to all public vars of ns, subject to filters.
  filters can include at most one each of:

  :exclude list-of-symbols
  :only list-of-symbols
  :rename map-of-fromsymbol-tosymbol

  For each public interned var in the namespace named by the symbol,
  adds a mapping from the name of the var to the var to the current
  namespace.  Throws an exception if name is already mapped to
  something else in the current namespace. Filters can be used to
  select a subset, via inclusion or exclusion, or to provide a mapping
  to a symbol different from the var's name, in order to prevent
  clashes. Use :use in the ns macro in preference to calling this directly."
  {:added "1.0"}
  [^Symbol ns-sym & filters]
  (let [ns (or (find-ns ns-sym) (throw (ex-info (str "No namespace: " ns-sym) {:form ns-sym})))
        fs (apply hash-map filters)
        nspublics (ns-publics ns)
        rename (or (:rename fs) {})
        exclude (set (:exclude fs))
        to-do (if (= :all (get-refer-opt fs))
                (keys nspublics)
                (or (get-refer-opt fs) (:only fs) (keys nspublics)))]
    (when (and to-do (not (instance? Sequential to-do)))
      (throw (ex-info ":only/:refer value must be a sequential collection of symbols" {:form ns-sym})))
    (doseq [sym to-do]
      (when-not (exclude sym)
        (let [v (nspublics sym)]
          (when-not (or *linter-mode* v)
            (throw (ex-info
                    (if (get (ns-interns ns) sym)
                      (str sym " is not public")
                      (str sym " does not exist"))
                    {:form ns-sym})))
          (refer__ *ns* (or (rename sym) sym)
                   (or v (intern-fake-var__
                          ns-sym
                          sym
                          (first (filter #(= sym %) (:refer-macros fs)))))))))))

(defn ns-refers
  "Returns a map of the refer mappings for the namespace."
  {:added "1.0"}
  [ns]
  ;; TODO: types (Namespace or Symbol)
  (let [ns (the-ns ns)]
    (filter-key val (fn [^Var v] (and (instance? Var v)
                                      (not= ns (var-ns__ v))))
                (ns-map ns))))

(defn alias
  "Add an alias in the current namespace to another
  namespace. Arguments are two symbols: the alias to be used, and
  the symbolic name of the target namespace. Use :as in the ns macro in preference
  to calling this directly."
  {:added "1.0"}
  [^Symbol alias namespace-sym]
  ;; TODO: types (Namespace or Symbol)
  (alias__ *ns* alias (the-ns namespace-sym)))

(defn ns-aliases
  "Returns a map of the aliases for the namespace."
  {:added "1.0"}
  [ns]
  ;; TODO: types (Namespace or Symbol)
  (ns-aliases__ (the-ns ns)))

(defn ns-unalias
  "Removes the alias for the symbol from the namespace."
  {:added "1.0"}
  [ns ^Symbol sym]
  ;; TODO: types (Namespace or Symbol)
  (ns-unalias__ (the-ns ns) sym))

(defn take-nth
  "Returns a lazy seq of every nth item in coll."
  {:added "1.0"}
  [^Number n ^Seqable coll]
  (lazy-seq
   (when-let [s (seq coll)]
     (cons (first s) (take-nth n (drop n s))))))

(defn interleave
  "Returns a lazy seq of the first item in each coll, then the second etc."
  {:added "1.0"}
  ([] ())
  ([^Seqable c1] (lazy-seq c1))
  ([^Seqable c1 ^Seqable c2]
   (lazy-seq
    (let [s1 (seq c1) s2 (seq c2)]
      (when (and s1 s2)
        (cons (first s1) (cons (first s2)
                               (interleave (rest s1) (rest s2))))))))
  ([^Seqable c1 ^Seqable c2 & colls]
   (lazy-seq
    (let [ss (map seq (conj colls c2 c1))]
      (when (every? identity ss)
        (concat (map first ss) (apply interleave (map rest ss))))))))

(defn ns-resolve
  "Returns the var or type to which a symbol will be resolved in the
  namespace (unless found in the environment), else nil.  Note that
  if the symbol is fully qualified, the var/Type to which it resolves
  need not be present in the namespace."
  {:added "1.0"}
  ;; TODO: ns is namespace or symbol
  ([ns ^Symbol sym]
    (ns-resolve ns nil sym))
  ([ns ^Gettable env ^Symbol sym]
    (when-not (contains? env sym)
      (ns-resolve__ (the-ns ns) sym))))

(defn resolve
  "Same as (ns-resolve *ns* sym) or (ns-resolve *ns* env sym)"
  {:added "1.0"}
  ([^Symbol sym] (ns-resolve *ns* sym))
  ([^Gettable env ^Symbol sym] (ns-resolve *ns* env sym)))

(def
  ^{:arglists '([& keyvals])
    :doc "Constructs an array-map. If any keys are equal, they are handled as
         if by repeated uses of assoc."
         :added "1.0"}
  array-map array-map__)

;redefine let and loop  with destructuring
(defn ^:private destructure [bindings]
  (let [mark-as (fn [s]
                  (if (and *linter-mode* (false? (:unused-as (:rules *linter-config*))))
                    (vary-meta s assoc :skip-unused true)
                    s))
        bents (partition 2 bindings)
        pb (fn pb [bvec b v]
             (let [pvec
                   (fn [bvec b val]
                     (let [gvec (gensym "vec__")
                           gseq (gensym "seq__")
                           gfirst (gensym "first__")
                           has-rest (some #{'&} b)]
                       (loop [ret (let [ret (conj bvec gvec val)]
                                    (if has-rest
                                      (conj ret gseq (list `seq gvec))
                                      ret))
                              n 0
                              bs b
                              seen-rest? false]
                         (if (seq bs)
                           (let [firstb (first bs)]
                             (cond
                               (= firstb '&) (recur (pb ret (second bs) gseq)
                                                    n
                                                    (nnext bs)
                                                    true)
                               (= firstb :as) (pb ret (mark-as (second bs)) gvec)
                               :else (if seen-rest?
                                       (throw (ex-info "Unsupported binding form, only :as can follow & parameter" {:form bindings}))
                                       (recur (pb (if has-rest
                                                    (conj ret
                                                          gfirst `(first ~gseq)
                                                          gseq `(next ~gseq))
                                                    ret)
                                                  firstb
                                                  (if has-rest
                                                    gfirst
                                                    (list `nth gvec n nil)))
                                              (inc n)
                                              (next bs)
                                              seen-rest?))))
                           ret))))
                   pmap
                   (fn [bvec b v]
                     (let [gmap (gensym "map__")
                           gmapseq (with-meta gmap {:tag 'Seq})
                           defaults (:or b)]
                       (loop [ret (-> bvec (conj gmap) (conj v)
                                      (conj gmap) (conj `(if (seq? ~gmap) (apply array-map__ (seq ~gmapseq)) ~gmap))
                                      ((fn [ret]
                                         (if (:as b)
                                           (conj ret (mark-as (:as b)) gmap)
                                           ret))))
                              bes (let [transforms
                                        (reduce
                                         (fn [transforms mk]
                                           (if (keyword? mk)
                                             (let [mkns (namespace mk)
                                                   mkn (name mk)]
                                               (cond (= mkn "keys") (assoc transforms mk #(keyword (or mkns (namespace %)) (name %)))
                                                 (= mkn "syms") (assoc transforms mk #(list `quote (symbol (or mkns (namespace %)) (name %))))
                                                 (= mkn "strs") (assoc transforms mk str)
                                                 :else transforms))
                                             transforms))
                                         {}
                                         (keys b))]
                                    (reduce
                                     (fn [bes entry]
                                       (reduce #(assoc %1 %2 ((val entry) %2))
                                               (dissoc bes (key entry))
                                               ((key entry) bes)))
                                     (dissoc b :as :or)
                                     transforms))]
                         (if (seq bes)
                           (let [bb (key (first bes))
                                 bk (val (first bes))
                                 local (if (instance? Named bb) (derive-info__ (with-meta (symbol nil (name bb)) (meta bb)) bb) bb)
                                 bv (if (contains? defaults local)
                                      (list `get gmap bk (defaults local))
                                      (list `get gmap bk))]
                             (recur (if (ident? bb)
                                      (-> ret (conj local bv))
                                      (pb ret bb bv))
                                    (next bes)))
                           ret))))]
               (cond
                 (symbol? b) (-> bvec (conj b) (conj v))
                 (vector? b) (pvec bvec b v)
                 (map? b) (pmap bvec b v)
                 :else (throw (ex-info (str "Unsupported binding form: " b) {:form b})))))
        process-entry (fn [bvec b] (pb bvec (first b) (second b)))]
    (if (every? symbol? (map first bents))
      bindings
      (with-meta
        (reduce process-entry [] bents)
        (meta bindings)))))

(defmacro let
  "binding => binding-form init-expr

  Evaluates the exprs in a lexical context in which the symbols in
  the binding-forms are bound to their respective init-exprs or parts
  therein."
  {:added "1.0", :special-form true, :forms '[(let [bindings*] exprs*)]}
  [bindings & body]
  (assert-args
   (vector? bindings) "a vector for its binding"
   (even? (count bindings)) "an even number of forms in binding vector")
  `(let* ~(destructure bindings) ~@body))

(defn ^{:private true}
  maybe-destructured
  [params body]
  (if (every? symbol? params)
    (cons params body)
    (loop [params params
           new-params (with-meta [] (meta params))
           lets []]
      (if params
        (if (symbol? (first params))
          (recur (next params) (conj new-params (first params)) lets)
          (let [gparam (gensym "p__")]
            (recur (next params) (conj new-params gparam)
                   (-> lets (conj (first params)) (conj gparam)))))
        `(~new-params
          (let ~lets
            ~@body))))))

;redefine fn with destructuring and pre/post conditions
(defmacro fn
  "params => positional-params* , or positional-params* & next-param
  positional-param => binding-form
  next-param => binding-form
  name => symbol

  Defines a function"
  {:added "1.0", :special-form true,
  :forms '[(fn name? [params* ] exprs*) (fn name? ([params* ] exprs*)+)]}
  [& sigs]
  (let [name (if (symbol? (first sigs)) (first sigs) nil)
        sigs (if name (next sigs) sigs)
        sigs (if (vector? (first sigs))
               (list sigs)
               (if (seq? (first sigs))
                 sigs
                 ;; Assume single arity syntax
                 (throw (ex-info
                         (if (seq sigs)
                           (str "Parameter declaration \""
                                (first sigs)
                                "\" must be a vector")
                           (str "Parameter declaration missing"))
                         {:form &form}))))
        psig (fn* [sig]
                  ;; Ensure correct type before destructuring sig
                  (when (not (seq? sig))
                    (throw (ex-info
                            (str "Invalid signature: \"" sig
                                 "\" must be a list")
                            {:form &form})))
                  (let [[params & body] sig
                        _ (when (not (vector? params))
                            (throw (ex-info
                                    (if (seq? (first sigs))
                                      (str "Parameter declaration \"" params
                                           "\" must be a vector")
                                      (str "Invalid signature: \"" sig
                                           "\" must be a list"))
                                    {:form &form})))
                        conds (when (and (next body) (map? (first body)))
                                (first body))
                        body (if conds (next body) body)
                        conds (or conds (meta params))
                        pre (:pre conds)
                        post (:post conds)
                        body (if post
                               `((let [~'% ~(if (< 1 (count body))
                                              `(do ~@body)
                                              (first body))]
                                   ~@(map (fn* [c] `(assert ~c)) post)
                                   ~'%))
                               body)
                        body (if pre
                               (concat (map (fn* [c] `(assert ~c)) pre)
                                       body)
                               body)]
                    (derive-info__ (maybe-destructured params body) sig)))
        new-sigs (map psig sigs)]
    (with-meta
      (if name
        (list* 'fn* name new-sigs)
        (cons 'fn* new-sigs))
      (meta &form))))

(defmacro loop
  "Evaluates the exprs in a lexical context in which the symbols in
  the binding-forms are bound to their respective init-exprs or parts
  therein. Acts as a recur target."
  {:added "1.0", :special-form true, :forms '[(loop [bindings*] exprs*)]}
  [bindings & body]
  (assert-args
   (vector? bindings) "a vector for its binding"
   (even? (count bindings)) "an even number of forms in binding vector")
  (let [db (destructure bindings)]
    (if (= db bindings)
      `(loop* ~bindings ~@body)
      (let [vs (take-nth 2 (drop 1 bindings))
            bs (take-nth 2 bindings)
            gs (map (fn [b] (if (symbol? b) b (gensym))) bs)
            bfs (with-meta
                  (reduce (fn [ret [b v g]]
                            (if (symbol? b)
                              (conj ret g v)
                              (conj ret g v (vary-meta b assoc :skip-unused true) g)))
                          [] (map vector bs vs gs))
                  {:skip-unused true})]
        `(let ~bfs
           (loop* ~(vec (interleave gs gs))
                  (let ~(vec (interleave bs gs))
                    ~@body)))))))

(defmacro when-first
  "bindings => x xs

  Roughly the same as (when (seq xs) (let [x (first xs)] body)) but xs is evaluated only once"
  {:added "1.0"}
  [bindings & body]
  (assert-args
   (vector? bindings) "a vector for its binding"
   (= 2 (count bindings)) "exactly 2 forms in binding vector")
  (let [[x xs] bindings]
    `(when-let [xs# (seq ~xs)]
       (let [~x (first xs#)]
         ~@body))))

(defmacro lazy-cat
  "Expands to code which yields a lazy sequence of the concatenation
  of the supplied colls.  Each coll expr is not evaluated until it is
  needed.

  (lazy-cat xs ys zs) === (concat (lazy-seq xs) (lazy-seq ys) (lazy-seq zs))"
  {:added "1.0"}
  [& colls]
  `(concat ~@(map #(list `lazy-seq %) colls)))

(defmacro for
  "List comprehension. Takes a vector of one or more
  binding-form/collection-expr pairs, each followed by zero or more
  modifiers, and yields a lazy sequence of evaluations of expr.
  Collections are iterated in a nested fashion, rightmost fastest,
  and nested coll-exprs can refer to bindings created in prior
  binding-forms.  Supported modifiers are: :let [binding-form expr ...],
  :while test, :when test.

  (take 100 (for [x (range 100000000) y (range 1000000) :while (< y x)]  [x y]))"
  {:added "1.0"}
  [seq-exprs body-expr]
  (assert-args
   (vector? seq-exprs) "a vector for its binding"
   (even? (count seq-exprs)) "an even number of forms in binding vector")
  (let [to-groups (fn [seq-exprs]
                    (reduce (fn [groups [k v]]
                              (if (keyword? k)
                                (conj (pop groups) (conj (peek groups) [k v]))
                                (conj groups [k v])))
                            [] (partition 2 seq-exprs)))
        emit-bind (fn emit-bind [[[bind expr & mod-pairs]
                                  & [[_ next-expr] :as next-groups]]]
                    (let [giter (gensym "iter__")
                          gxs (gensym "s__")
                          do-mod (fn do-mod [[[k v :as pair] & etc]]
                                   (cond
                                     (= k :let) `(let ~v ~(do-mod etc))
                                     (= k :while) `(when ~v ~(do-mod etc))
                                     (= k :when) `(if ~v
                                                    ~(do-mod etc)
                                                    (recur (rest ~gxs)))
                                     (keyword? k) (throw (ex-info (str "Invalid keyword " k " in \"for\" form") {:form k}))
                                     next-groups
                                     `(let [iterys# ~(emit-bind next-groups)
                                            fs# (seq (iterys# ~next-expr))]
                                        (if fs#
                                          (concat fs# (~giter (rest ~gxs)))
                                          (recur (rest ~gxs))))
                                     :else `(cons ~body-expr
                                                  (~giter (rest ~gxs)))))]
                      `(fn ~giter [~gxs]
                         (lazy-seq
                          (loop [~gxs ~gxs]
                            (when-first [~bind ~gxs]
                              ~(do-mod mod-pairs)))))))]
    `(let [iter# ~(emit-bind (to-groups seq-exprs))]
       (iter# ~(second seq-exprs)))))

(defmacro comment
  "Ignores body, yields nil"
  {:added "1.0"}
  [& body])

(defmacro with-out-str
  "Evaluates exprs in a context in which *out* is bound to a fresh
  Buffer.  Returns the string created by any nested printing
  calls."
  {:added "1.0"}
  [& body]
  `(binding [*out* (buffer__)]
     ~@body
     (str *out*)))

(defmacro with-in-str
  "Evaluates body in a context in which *in* is bound to a fresh
  Buffer initialized with the string s."
  {:added "1.0"}
  [s & body]
  `(binding [*in* (buffer__ ~s)]
     ~@body))

(defn pr-str
  "pr to a string, returning it"
  {:tag String
  :added "1.0"}
  [& xs]
  (with-out-str
    (apply pr xs)))

(defn prn-str
  "prn to a string, returning it"
  {:tag String
  :added "1.0"}
  [& xs]
  (with-out-str
    (apply prn xs)))

(defn print-str
  "print to a string, returning it"
  {:tag String
  :added "1.0"}
  [& xs]
  (with-out-str
    (apply print xs)))

(defn println-str
  "println to a string, returning it"
  {:tag String
  :added "1.0"}
  [& xs]
  (with-out-str
    (apply println xs)))

(defn pr-err
  "pr to *err*"
  {:added "1.0"}
  [& xs]
  (binding [*out* *err*]
    (apply pr xs)))

(defn prn-err
  "prn to *err*"
  {:added "1.0"}
  [& xs]
  (binding [*out* *err*]
    (apply prn xs)))

(defn print-err
  "print to *err*"
  {:added "1.0"}
  [& xs]
  (binding [*out* *err*]
    (apply print xs)))

(defn println-err
  "println to *err*"
  {:added "1.0"}
  [& xs]
  (binding [*out* *err*]
    (apply println xs)))

(defn ^:private println-linter__
  [& xs]
  (inc-problem-count__)
  (apply println-err xs))

(defn ex-data
  "Returns exception data (a map) if ex is an ExInfo.
  Otherwise returns nil."
  {:added "1.0"}
  [ex]
  (when (instance? ExInfo ex)
    (ex-data__ ex)))

(defn ex-cause
  "Returns the cause of ex if ex is an ExInfo.
  Otherwise returns nil."
  {:added "1.0"}
  [ex]
  (when (instance? ExInfo ex)
    (ex-cause__ ex)))

(defn ex-message
  "Returns the message attached to ex if ex is an ExInfo.
  Otherwise returns nil."
  {:added "1.0"}
  [ex]
  (when (instance? ExInfo ex)
    (ex-message__ ex)))

(defn hash
  "Returns the hash code of its argument."
  {:added "1.0"}
  [x] (hash__ x))

(defmacro assert
  "Evaluates expr and throws an exception if it does not evaluate to
  logical true."
  {:added "1.0"}
  ([x]
   (when *assert*
     `(when-not ~x
        (throw (ex-info (str "Assert failed: " '~x) {:form ~x})))))
  ([x message]
   (when *assert*
     `(when-not ~x
        (throw (ex-info (str "Assert failed: " ~message "\n" '~x) {:form ~x}))))))

(defn test
  "test [v] finds fn at key :test in var metadata and calls it,
  presuming failure will throw exception"
  {:added "1.0"}
  [v]
  (let [f (:test (meta v))]
    (if f
      (do (f) :ok)
      :no-test)))

(defn re-pattern
  "Returns an instance of Regex"
  {:tag Regex
  :added "1.0"}
  ;; TODO: Regex or String
  [s]
  (if (instance? Regex s)
    s
    (regex__ s)))

(defn re-seq
  "Returns a sequence of successive matches of pattern in string"
  {:added "1.0"}
  [^Regex re ^String s]
  (re-seq__ re s))

(defn re-find
  "Returns the leftmost regex match, if any, of string to pattern."
  {:added "1.0"}
  [^Regex re ^String s]
  (re-find__ re s))

(defn re-matches
  "Returns the match, if any, of string to pattern."
  {:added "1.0"}
  [^Regex re ^String s]
  (let [m (re-find re s)
        c (if (instance? String m)
            (count m)
            (count (first m)))]
    (when (= c (count s))
      m)))

(defn rand
  "Returns a random floating point number between 0 (inclusive) and
  n (default 1) (exclusive)."
  {:added "1.0"}
  ([] (rand__))
  ([^Number n] (* n (rand))))

(defn rand-int
  "Returns a random integer between 0 (inclusive) and n (exclusive)."
  {:added "1.0"}
  [^Number n] (int (rand n)))

(defmacro defn-
  "same as defn, yielding non-public def"
  {:added "1.0"}
  [name & decls]
  (list* `defn (with-meta name (assoc (meta name) :private true)) decls))

(defn tree-seq
  "Returns a lazy sequence of the nodes in a tree, via a depth-first walk.
  branch? must be a fn of one arg that returns true if passed a node
  that can have children (but may not).  children must be a fn of one
  arg that returns a sequence of the children. Will only be called on
  nodes for which branch? returns true. Root is the root node of the
  tree."
  {:added "1.0"}
  [^Callable branch? ^Callable children root]
  (let [walk (fn walk [node]
               (lazy-seq
                (cons node
                      (when (branch? node)
                        (mapcat walk (children node))))))]
    (walk root)))

; TODO:
; (defn file-seq
;   "A tree seq on directory"
;   {:added "1.0"}
;   [dir]
;   (tree-seq
;    (fn [^java.io.File f] (. f (isDirectory)))
;    (fn [^java.io.File d] (seq (. d (listFiles))))
;    dir))

(defn xml-seq
  "A tree seq on the xml elements as per xml/parse"
  {:added "1.0"}
  [root]
  (tree-seq
   (complement string?)
   (comp seq :content)
   root))

(defn special-symbol?
  "Returns true if s names a special form"
  {:added "1.0"}
  [s]
  (special-symbol?__ s))

(defn var?
  "Returns true if v is of type Var"
  {:added "1.0"}
  [v] (instance? Var v))

(defn subs
  "Returns the substring of s beginning at start inclusive, and ending
  at end (defaults to length of string), exclusive."
  {:added "1.0"}
  (^String [^String s ^Int start] (subs__ s start))
  (^String [^String s ^Int start ^Int end] (subs__ s start end)))

(defn max-key
  "Returns the x for which (k x), a number, is greatest."
  {:added "1.0"}
  ([^Callable k x] x)
  ([^Callable k x y] (if (> (k x) (k y)) x y))
  ([^Callable k x y & more]
   (reduce #(max-key k %1 %2) (max-key k x y) more)))

(defn min-key
  "Returns the x for which (k x), a number, is least."
  {:added "1.0"}
  ([^Callable k x] x)
  ([^Callable k x y] (if (< (k x) (k y)) x y))
  ([^Callable k x y & more]
   (reduce #(min-key k %1 %2) (min-key k x y) more)))

(defn distinct
  "Returns a lazy sequence of the elements of coll with duplicates removed."
  {:added "1.0"}
  [^Seqable coll]
  (let [step (fn step [xs seen]
               (lazy-seq
                ((fn [[f :as xs] seen]
                   (when-let [s (seq xs)]
                     (if (contains? seen f)
                       (recur (rest s) seen)
                       (cons f (step (rest s) (conj seen f))))))
                 xs seen)))]
    (step coll #{})))

(defn replace
  "Given a map of replacement pairs and a vector/collection, returns a
  vector/seq with any elements = a key in smap replaced with the
  corresponding val in smap."
  {:added "1.0"}
  [^Associative smap ^Seqable coll]
  (if (vector? coll)
    (reduce (fn [v i]
               (if-let [e (find smap (nth v i))]
                 (assoc v i (val e))
                 v))
             coll (range (count coll)))
    (map #(if-let [e (find smap %)] (val e) %) coll)))

(defn repeatedly
  "Takes a function of no args, presumably with side effects, and
  returns an infinite (or length n if supplied) lazy sequence of calls
  to it"
  {:added "1.0"}
  ([^Callable f] (lazy-seq (cons (f) (repeatedly f))))
  ([^Number n ^Callable f] (take n (repeatedly f))))

(defn interpose
  "Returns a lazy seq of the elements of coll separated by sep.
  Returns a stateful transducer when no collection is provided."
  {:added "1.0"}
  [sep ^Seqable coll]
  (drop 1 (interleave (repeat sep) coll)))

(defn empty
  "Returns an empty collection of the same category as coll, or nil"
  {:added "1.0"}
  [coll]
  (empty__ coll))

(defn bound?
  "Returns true if all of the vars provided as arguments have any bound value.
  Implies that deref'ing the provided vars will succeed. Returns true if no vars are provided."
  {:added "1.0"}
  [& vars]
  (every? #(bound?__ ^Var %) vars))

(defn not-empty
  "If coll is empty, returns nil, else coll"
  {:added "1.0"}
  [^Seqable coll] (when (seq coll) coll))

(defn distinct?
  "Returns true if no two of the arguments are ="
  {:tag Bool
  :added "1.0"}
  ([x] true)
  ([x y] (not (= x y)))
  ([x y & more]
   (if (not= x y)
     (loop [s #{x y} [x & etc :as xs] more]
       (if xs
         (if (contains? s x)
           false
           (recur (conj s x) etc))
         true))
     false)))

(defn format
  "Formats a string using fmt.Sprintf"
  {:added "1.0"}
  ^String [^String fmt & args]
  (apply format__ fmt args))

(defn printf
  "Prints formatted output, as per format"
  {:added "1.0"}
  [^String fmt & args]
  (print (apply format fmt args)))

(defmacro ns
  "Sets *ns* to the namespace named by name (unevaluated), creating it
  if needed.  references can be zero or more of:
  (:require ...) (:use ...) (:load ...)
  with the syntax of require/use/load
  respectively, except the arguments are unevaluated and need not be
  quoted. Use of ns is preferred to
  individual calls to in-ns/require/use:

  (ns foo.bar
    (:require [my.lib1 :as lib1])
    (:use [my.lib2]))"
  {:arglists '([name docstring? attr-map? references*])
  :added "1.0"}
  [name & references]
  (let [process-reference
        (fn [[kname & args]]
          `(~(symbol "joker.core" (joker.core/name kname))
              ~@(map #(list 'quote %) args)))
        docstring  (when (string? (first references)) (first references))
        references (if docstring (next references) references)
        name (if docstring
               (vary-meta name assoc :doc docstring)
               name)
        metadata   (when (map? (first references)) (first references))
        references (if metadata (next references) references)
        name (if metadata
               (vary-meta name merge metadata)
               name)
        name-metadata (meta name)]
    `(do
       (joker.core/in-ns '~name)
       ~@(when name-metadata
           `((reset-meta! (joker.core/find-ns '~name) ~name-metadata)))
       ~@(when (and (not= name 'joker.core) (not-any? #(= :refer-clojure (first %)) references))
           `((joker.core/refer '~'joker.core)))
       ~@(map process-reference references)
       (if (= '~name 'joker.core)
         nil
         (do
           (var-set #'*loaded-libs* (conj *loaded-libs* '~name))
           nil)))))

(defmacro refer-clojure
  "Same as (refer 'joker.core <filters>)"
  {:added "1.0"}
  [& filters]
  `(joker.core/refer '~'joker.core ~@filters))

(defmacro defonce
  "defs name to have the value of the expr if the named var is not bound,
  else expr is unevaluated"
  {:added "1.0"}
  [name expr]
  `(let [v# (def ~name)]
     (when-not (bound? v#)
       (def ~name ~expr))))

(defn in-ns
  "Sets *ns* to the namespace named by the symbol, creating it if needed."
  {:added "1.0"}
  [^Symbol name]
  (var-set #'joker.core/*ns* (joker.core/create-ns name)))

(defonce ^:dynamic
  ^{:private true
    :doc "A set of symbols representing loaded libs"}
  *loaded-libs* #{'joker.base64 'joker.core 'joker.html 'joker.http 'joker.json
                  'joker.math 'joker.os 'joker.string 'joker.time 'joker.url
                  'joker.yaml})

(defonce ^:dynamic
  ^{:private true
    :doc "A stack of paths currently being loaded"}
  *pending-paths* ())

(defonce ^:dynamic
  ^{:private true
    :doc "True while a verbose load is pending"}
  *loading-verbosely* false)

(defn- throw-if
  "Throws an exception with a message if pred is true"
  [pred form fmt & args]
  (when pred
    (let [^String message (apply format fmt args)
          exception (ex-info message {:form form})]
      (throw exception))))

(defn- libspec?
  "Returns true if x is a libspec"
  [x]
  (or (symbol? x)
      (and (vector? x)
           (or
            (nil? (second x))
            (keyword? (second x))))))

(defn- prependss
  "Prepends a symbol or a seq to coll"
  [x coll]
  (if (symbol? x)
    (cons x coll)
    (concat x coll)))

(def ^:declared load)

(defn- load-one
  "Loads a lib given its name. If need-ns, ensures that the associated
  namespace exists after loading. If require, records the load so any
  duplicate loads can be skipped."
  [lib need-ns require]
  (load lib)
  (throw-if (and need-ns (not (find-ns lib)))
            lib
            "namespace '%s' not found after loading '%s'"
            lib (lib-path__ lib))
  (when require
    (var-set #'*loaded-libs* (conj *loaded-libs* lib))))

(defn- load-all
  "Loads a lib given its name and forces a load of any libs it directly or
  indirectly loads. If need-ns, ensures that the associated namespace
  exists after loading. If require, records the load so any duplicate loads
  can be skipped."
  [lib need-ns require]
  (let [libs (binding [*loaded-libs* #{}]
               (load-one lib need-ns require)
               *loaded-libs*)]
    (var-set #'*loaded-libs* (reduce conj *loaded-libs* libs))))

(def ^:private require-opt-keys
  [:exclude :only :rename :refer])

(defn- lib-name__
  [lib]
  lib)

<<<<<<< HEAD
(defn lib-path
=======
(defn- lib-path
>>>>>>> eee397ec
  "Returns whatever procLibPath returns."
  [^Symbol lib]
  (lib-path__ lib))

(defn- load-libs-options__
  []
  #{:as :reload :reload-all :require :use :verbose :exclude :only :rename :refer})

(defn- load-lib
  "Loads a lib with options"
  [prefix lib & options]
  (throw-if (and prefix (pos? (index-of__ (name lib) \.)))
            lib
            "Found lib name '%s' containing period with prefix '%s'.  lib names inside prefix lists must not contain periods"
            (name lib) prefix)
  (let [lib (if prefix (symbol (str prefix \. lib)) lib)
        lib (lib-name__ lib)
        opts (apply hash-map options)
        unsupported (seq (remove (load-libs-options__) (keys opts)))
        _ (throw-if unsupported
                    (first unsupported)
                    (apply str "Unsupported option(s) supplied: "
                           (interpose \, unsupported)))
        {:keys [as reload reload-all require use verbose default]} opts
        loaded (contains? *loaded-libs* lib)
        load (cond reload-all
               load-all
               (or reload (not require) (not loaded))
               load-one)
        need-ns (or as use default)
        filter-opts (select-keys opts require-opt-keys)
        undefined-on-entry (not (find-ns lib))]
    (when (and *linter-mode* loaded)
      (println-linter__ (ex-info (str "duplicate require for " lib)
                            {:form lib :_prefix "Parse warning"})))
    (binding [*loading-verbosely* (or *loading-verbosely* verbose)]
      (if load
        (try
          (load lib need-ns require)
          (catch Error e
            (when undefined-on-entry
              (remove-ns lib))
            (throw e)))
        (throw-if (and need-ns (not (find-ns lib)))
                  lib
                  "namespace '%s' not found" lib))
      (when (and need-ns *loading-verbosely*)
        (printf "(joker.core/in-ns '%s)\n" (ns-name *ns*)))
      (when as
        (when *loading-verbosely*
          (printf "(joker.core/alias '%s '%s)\n" as lib))
        (alias as lib))
      (when default
        (when *loading-verbosely*
          (printf "(joker.core/alias '%s '%s)\n" default lib))
        (alias default lib))
      (when (or use (get-refer-opt filter-opts))
        (when *loading-verbosely*
          (printf "(joker.core/refer '%s" lib)
          (doseq [opt filter-opts]
            (printf " %s '%s" (key opt) (print-str (val opt))))
          (printf ")\n"))
        (apply refer lib (mapcat seq filter-opts))))))

(defn- load-libs
  "Loads libs, interpreting libspecs, prefix lists, and flags for
  forwarding to load-lib"
  [& args]
  (let [flags (filter keyword? args)
        opts (interleave flags (repeat true))
        args (filter (complement keyword?) args)]
    ; check for unsupported options
    (let [supported (load-libs-options__)
          unsupported (seq (remove supported flags))]
      (throw-if unsupported
                (first unsupported)
                (apply str "Unsupported option(s) supplied: "
                     (interpose \, unsupported))))
    ; check a load target was specified
    (throw-if (not (seq args)) args "Nothing specified to load")
    (doseq [arg args]
      (if (libspec? arg)
        (apply load-lib nil (prependss arg opts))
        (let [[prefix & args] arg]
          (throw-if (nil? prefix) arg "prefix cannot be nil")
          (doseq [arg args]
            (apply load-lib prefix (prependss arg opts))))))))

(defn- check-cyclic-dependency
  "Detects and rejects non-trivial cyclic load dependencies. The
  exception message shows the dependency chain with the cycle
  highlighted. Ignores the trivial case of a file attempting to load
  itself because."
  [path lib]
  (when (some #{path} (rest *pending-paths*))
    (let [pending (map #(if (= % path) (str "[ " % " ]") %)
                       (cons path *pending-paths*))
          chain (apply str (interpose "->" pending))]
      (throw-if true  lib "Cyclic load dependency: %s" chain))))

(defn require
  "Loads libs, skipping any that are already loaded. Each argument is
  either a libspec that identifies a lib, a prefix list that
  identifies multiple libs whose names share a common prefix, or a
  flag that modifies how all the identified libs are
  loaded. Use :require in the ns macro in preference to calling this
  directly.

  Libs

  A 'lib' is a named set of resources in *classpath* whose contents
  define a library of Clojure code. Lib names are symbols and each lib
  is associated with a Clojure namespace and a Joker package that
  share its name. A lib's name also locates its root directory within
  *classpath* using its package name to classpath-relative path
  mapping. All resources in a lib should be contained in the directory
  structure under its root directory.  All definitions a lib makes
  should be in its associated namespace.

  'require loads a lib by loading its root resource. The root resource
  path is derived from the lib name in the following manner: Consider
  a lib named by the symbol 'x.y.z; it has the root directory
  <*classpath*>/x/y/, and its root resource is
  <*classpath*>/x/y/z.clj. The root resource should contain code to
  create the lib's namespace (usually by using the ns macro) and load
  any additional lib resources.

  Libspecs

  A libspec is a lib name or a vector containing a lib name followed
  by options expressed as sequential keywords and arguments.

  Recognized options:
  :as takes a symbol as its argument and makes that symbol an alias to the
    lib's namespace in the current namespace.
  :refer takes a list of symbols to refer from the namespace or the :all
    keyword to bring in all public vars.

  Prefix Lists

  It's common for Clojure code to depend on several libs whose names have
  the same prefix. When specifying libs, prefix lists can be used to reduce
  repetition. A prefix list contains the shared prefix followed by libspecs
  with the shared prefix removed from the lib names. After removing the
  prefix, the names that remain must not contain any periods.

  Flags

  A flag is a keyword.
  Recognized flags: :reload, :reload-all, :verbose
  :reload forces loading of all the identified libs even if they are
    already loaded
  :reload-all implies :reload and also forces loading of all libs that the
    identified libs directly or indirectly load via require or use
  :verbose triggers printing information about each load, alias, and refer

  Example:

  The following would load the libraries clojure.zip and clojure.set
  abbreviated as 's'.

  (require '(clojure zip [set :as s]))"
  {:added "1.0"}

  [& args]
  (apply load-libs :require args))

(defn requiring-resolve
  "Resolves namespace-qualified sym per 'resolve'. If initial resolve
  fails, attempts to require sym's namespace and retries."
  {:added "1.0"}
  [sym]
  (if (qualified-symbol? sym)
    (or (resolve sym)
        (do (-> sym namespace symbol require)
          (resolve sym)))
    (throw (ex-info (str "Not a qualified symbol: " sym) {}))))

(defn use
  "Like 'require, but also refers to each lib's namespace using
  joker.core/refer. Use :use in the ns macro in preference to calling
  this directly.

  'use accepts additional options in libspecs: :exclude, :only, :rename.
  The arguments and semantics for :exclude, :only, and :rename are the same
  as those documented for joker.core/refer."
  {:added "1.0"}
  [& args] (apply load-libs :require :use args))

(defn loaded-libs
  "Returns an UNSORTED set of symbols naming the currently loaded libs"
  {:added "1.0"}
  []
  *loaded-libs*)

(defn load-file
  "Loads code from file f. Does not protect against recursion."
  {:added "1.0"}
  [^String f]
  (load-file__ f))

<<<<<<< HEAD
(defn load-lib-from-path
  "Loads library, potentially from path, depending on *classpath* and
  *classdir*. Does not protect against recursion."
=======
(defn- load-lib-from-path
  "Loads library, potentially from path, depending on *classpath*. Does
  not protect against recursion."
>>>>>>> eee397ec
  {:added "1.0"}
  [^Symbol lib, ^String path]
  (load-lib-from-path__ lib path))

(defn load
  "Loads code from libs, throwing error if cyclic dependency detected,
  and ignoring libs already being loaded."
  {:added "1.0"}
  [& libs]
  (doseq [^Symbol lib libs]
    (let [^String path (lib-path__ lib)]
      (when *loading-verbosely*
        (printf "(joker.core/load \"%s\")\n" path))
      (check-cyclic-dependency path lib)
      (when-not (= path (first *pending-paths*))
        (binding [*pending-paths* (conj *pending-paths* path)
                  *ns* *ns*]
          (if *linter-mode*
            (in-ns lib)
            (load-lib-from-path__ lib path)))))))

(defn get-in
  "Returns the value in a nested associative structure,
  where ks is a sequence of keys. Returns nil if the key
  is not present, or the not-found value if supplied."
  {:added "1.0"}
  ([m ^Seqable ks]
   (reduce get m ks))
  ([m ^Seqable ks not-found]
   (loop [sentinel {}
          m m
          ks (seq ks)]
     (if ks
       (let [m (get m (first ks) sentinel)]
         (if (identical? sentinel m)
           not-found
           (recur sentinel m (next ks))))
       m))))

(defn assoc-in
  "Associates a value in a nested associative structure, where ks is a
  sequence of keys and v is the new value and returns a new nested structure.
  If any levels do not exist, hash-maps will be created."
  {:added "1.0"}
  [^Associative m ^Seqable ks v]
  (let [[k & ks] ks]
    (if ks
      (assoc m k (assoc-in (get m k) ks v))
      (assoc m k v))))

(defn update-in
  "'Updates' a value in a nested associative structure, where ks is a
  sequence of keys and f is a function that will take the old value
  and any supplied args and return the new value, and returns a new
  nested structure.  If any levels do not exist, hash-maps will be
  created."
  {:added "1.0"}
  ([^Associative m ^Seqable ks ^Callable f & args]
   (let [[k & ks] ks]
     (if ks
       (assoc m k (apply update-in (get m k) ks f args))
       (assoc m k (apply f (get m k) args))))))

(defn update
  "'Updates' a value in an associative structure, where k is a
  key and f is a function that will take the old value
  and any supplied args and return the new value, and returns a new
  structure.  If the key does not exist, nil is passed as the old value."
  {:added "1.0"}
  ([^Associative m k ^Callable f]
   (assoc m k (f (get m k))))
  ([^Associative m k ^Callable f x]
   (assoc m k (f (get m k) x)))
  ([^Associative m k ^Callable f x y]
   (assoc m k (f (get m k) x y)))
  ([^Associative m k ^Callable f x y z]
   (assoc m k (f (get m k) x y z)))
  ([^Associative m k ^Callable f x y z & more]
   (assoc m k (apply f (get m k) x y z more))))

(defn coll?
  "Returns true if x implements Collection"
  {:added "1.0"}
  [x] (instance? Collection x))

(defn list?
  "Returns true if x is a List"
  {:added "1.0"}
  [x] (instance? List x))

(defn seqable?
  "Return true if the seq function is supported for x"
  {:tag Bool
  :added "1.0"}
  [x] (or (nil? x)
          (instance? Seqable x)))

(defn callable?
  "Returns true if x implements Callable. Note that many data structures
  (e.g. sets and maps) implement Callable."
  {:added "1.0"}
  [x] (instance? Callable x))

(defn fn?
  "Returns true if x is Fn, i.e. is an object created via fn."
  {:added "1.0"}
  [x] (instance? Fn x))

(defn associative?
  "Returns true if coll implements Associative"
  {:added "1.0"}
  [coll] (instance? Associative coll))

(defn sequential?
  "Returns true if coll implements Sequential"
  {:added "1.0"}
  [coll] (instance? Sequential coll))

(defn counted?
  "Returns true if coll implements count in constant time"
  {:added "1.0"}
  [coll] (instance? Counted coll))

(defn reversible?
  "Returns true if coll implements Reversible"
  {:added "1.0"}
  [coll] (instance? Reversible coll))

(defn indexed?
  "Return true if coll implements Indexed, indicating efficient lookup by index"
  {:added "1.0"}
  [coll] (instance? Indexed coll))

(def
  ^{:doc "bound in a repl to the most recent value printed"
    :added "1.0"}
  *1)

(def
  ^{:doc "bound in a repl to the second most recent value printed"
    :added "1.0"}
  *2)

(def
  ^{:doc "bound in a repl to the third most recent value printed"
    :added "1.0"}
  *3)

(def
  ^{:doc "bound in a repl to the most recent exception caught by the repl"
    :added "1.0"}
  *e)

(defn trampoline
  "trampoline can be used to convert algorithms requiring mutual
  recursion without stack consumption. Calls f with supplied args, if
  any. If f returns a fn, calls that fn with no arguments, and
  continues to repeat, until the return value is not a fn, then
  returns that non-fn value. Note that if you want to return a fn as a
  final value, you must wrap it in some data structure and unpack it
  after trampoline returns."
  {:added "1.0"}
  ([^Callable f]
   (let [ret (f)]
     (if (fn? ret)
       (recur ret)
       ret)))
  ([^Callable f & args]
   (trampoline #(apply f args))))

(defmacro while
  "Repeatedly executes body while test expression is true. Presumes
  some side-effect will cause test to become false/nil. Returns nil"
  {:added "1.0"}
  [test & body]
  `(loop []
     (when ~test
       ~@body
       (recur))))

(defn memoize
  "Returns a memoized version of a referentially transparent function. The
  memoized version of the function keeps a cache of the mapping from arguments
  to results and, when calls with the same arguments are repeated often, has
  higher performance at the expense of higher memory use."
  {:added "1.0"}
  [^Callable f]
  (let [mem (atom {})]
    (fn [& args]
      (if-let [e (find @mem args)]
        (val e)
        (let [ret (apply f args)]
          (swap! mem assoc args ret)
          ret)))))

(defmacro condp
  "Takes a binary predicate, an expression, and a set of clauses.
  Each clause can take the form of either:

  test-expr result-expr

  test-expr :>> result-fn

  Note :>> is an ordinary keyword.

  For each clause, (pred test-expr expr) is evaluated. If it returns
  logical true, the clause is a match. If a binary clause matches, the
  result-expr is returned, if a ternary clause matches, its result-fn,
  which must be a unary function, is called with the result of the
  predicate as its argument, the result of that call being the return
  value of condp. A single default expression can follow the clauses,
  and its value will be returned if no clause matches. If no default
  expression is provided and no clause matches, an
  exception is thrown."
  {:added "1.0"}

  [pred expr & clauses]
  (let [gpred (gensym "pred__")
        gexpr (gensym "expr__")
        emit (fn emit [pred expr args]
               (let [[[a b c :as clause] more]
                     (split-at (if (= :>> (second args)) 3 2) args)
                     n (count clause)]
                 (cond
                   (= 0 n) `(throw (ex-info (str "No matching clause: " ~expr) {}))
                   (= 1 n) a
                   (= 2 n) `(if (~pred ~a ~expr)
                              ~b
                              ~(emit pred expr more))
                   :else `(if-let [p# (~pred ~a ~expr)]
                            (~c p#)
                            ~(emit pred expr more)))))]
    `(let [~gpred ~pred
           ~gexpr ~expr]
       ~(emit gpred gexpr clauses))))

(defn empty?
  "Returns true if coll has no items - same as (not (seq coll)).
  Please use the idiom (seq x) rather than (not (empty? x))"
  {:added "1.0"}
  [^Seqable coll] (not (seq coll)))

(defmacro add-doc-and-meta {:private true} [name docstring meta]
  `(alter-meta! (var ~name) merge (assoc ~meta :doc ~docstring)))

(add-doc-and-meta *file*
  "The path of the file being evaluated, as a String.

  When there is no file, e.g. in the REPL, the value is not defined."
  {:added "1.0"})

(add-doc-and-meta *command-line-args*
  "A sequence of the supplied command line arguments, or nil if
  none were supplied"
  {:added "1.0"})

(add-doc-and-meta *classpath*
  "A vector of the classpath elements as configured by --classpath or
<<<<<<< HEAD
  the JOKER_CLASSPATH environment variable."
  {:added "1.0"})

(add-doc-and-meta *classdir*
  "A string identifying the directory in which to find a library when a search
  of *classpath* encounters a \"-\" component. Configured by --classdir or the
  JOKER_CLASSDIR environment variable. Defaults to \"$(dirname $(dirname
  $0))/share/joker\" if \"$(dirname $0)\" ends with a single \"bin\" component,
  where \"$0\" is the absolute pathname of the Joker executable being run;
  otherwise defaults to \"$(dirname $0)/share\"."
  {:added "1.0"})
=======
  the JOKER_CLASSPATH environment variable.

  Use colon-delimited <cp> (semicolon-delimited on Windows) for source
  directories when loading libraries via :require and the like (but
  not load-file). An empty field denotes the directory containing the
  current file being loaded, with zero or more trailing components
  removed as determined by the number of \".\" separators in the current
  namespace; or, if no file is being loaded, the current
  directory (this is original Joker behavior); a '.' (period) by
  itself denotes solely the current directory. Defaults to the value
  of the JOKER_CLASSPATH environment variable or, if that is
  undefined, the empty string (denoting a single empty field). The
  resulting classpath is stored herein, and this variable is used (in
  lieu of command-line arguments or environment variables) for all
  pertinent subsequent operations."
  {:added "1.0"
   :private true})
>>>>>>> eee397ec

(add-doc-and-meta *ns*
  "A Namespace object representing the current namespace."
  {:added "1.0"})

(add-doc-and-meta *in*
  "A File object representing standard input for read operations.

  Defaults to stdin."
  {:added "1.0"})

(add-doc-and-meta *out*
  "A File object representing standard output for print operations.

  Defaults to stdout."
  {:added "1.0"})

(add-doc-and-meta *err*
  "A File object representing standard error for print operations.

  Defaults to stderr."
  {:added "1.0"})

(add-doc-and-meta *print-readably*
  "When set to logical false, strings and characters will be printed with
  non-alphanumeric characters converted to the appropriate escape sequences.

  Defaults to true"
  {:added "1.0"})

(defn fnil
  "Takes a function f, and returns a function that calls f, replacing
  a nil first argument to f with the supplied value x. Higher arity
  versions can replace arguments in the second and third
  positions (y, z). Note that the function f can take any number of
  arguments, not just the one(s) being nil-patched."
  {:added "1.0"}
  ([^Callable f x]
   (fn
     ([a] (f (if (nil? a) x a)))
     ([a b] (f (if (nil? a) x a) b))
     ([a b c] (f (if (nil? a) x a) b c))
     ([a b c & ds] (apply f (if (nil? a) x a) b c ds))))
  ([^Callable f x y]
   (fn
     ([a b] (f (if (nil? a) x a) (if (nil? b) y b)))
     ([a b c] (f (if (nil? a) x a) (if (nil? b) y b) c))
     ([a b c & ds] (apply f (if (nil? a) x a) (if (nil? b) y b) c ds))))
  ([^Callable f x y z]
   (fn
     ([a b] (f (if (nil? a) x a) (if (nil? b) y b)))
     ([a b c] (f (if (nil? a) x a) (if (nil? b) y b) (if (nil? c) z c)))
     ([a b c & ds] (apply f (if (nil? a) x a) (if (nil? b) y b) (if (nil? c) z c) ds)))))

(defn partition-all
  "Returns a lazy sequence of lists like partition, but may include
  partitions with fewer than n items at the end."
  {:added "1.0"}
  ([^Number n ^Seqable coll]
   (partition-all n n coll))
  ([^Number n ^Number step ^Seqable coll]
   (lazy-seq
    (when-let [s (seq coll)]
      (let [seg (doall (take n s))]
        (cons seg (partition-all n step (nthrest s step))))))))

(defmacro case
  "Takes an expression, and a set of clauses.

  Each clause can take the form of either:

  test-expr result-expr

  (test-expr ... test-expr)  result-expr

  If the expression is equal to a value of
  test-expr, the corresponding result-expr is returned. A single
  default expression can follow the clauses, and its value will be
  returned if no clause matches. If no default expression is provided
  and no clause matches, an exception is thrown."
  {:added "1.0"}
  [expr & clauses]
  (let [parts (partition-all 2 clauses)
        setized (for [p parts
                      :let [[test then] p]]
                  (if (= 2 (count p))
                    [(if (list? test) (list 'quote (set test)) (list 'quote (set [test]))) then]
                    [test]))
        transformed-clauses (apply concat setized)]
    `(condp contains? ~expr
       ~@transformed-clauses)))

(defn into
  "Returns a new coll consisting of to-coll with all of the items of
  from-coll conjoined."
  {:added "1.0"}
  [to from]
  (reduce conj to from))

(defn mapv
  "Returns a vector consisting of the result of applying f to the
  set of first items of each coll, followed by applying f to the set
  of second items in each coll, until any one of the colls is
  exhausted.  Any remaining items in other colls are ignored. Function
  f should accept number-of-colls arguments."
  {:added "1.0"}
  ([^Callable f coll]
   (reduce (fn [v o] (conj v (f o))) [] coll))
  ([^Callable f c1 c2]
   (into [] (map f c1 c2)))
  ([^Callable f c1 c2 c3]
   (into [] (map f c1 c2 c3)))
  ([^Callable f c1 c2 c3 & colls]
   (into [] (apply map f c1 c2 c3 colls))))

(defn filterv
  "Returns a vector of the items in coll for which
  (pred item) returns true. pred must be free of side-effects."
  {:added "1.0"}
  [^Callable pred coll]
  (reduce (fn [v o] (if (pred o) (conj v o) v))
          []
          coll))

(defn slurp
  "Opens file f and reads all its contents, returning a string."
  {:added "1.0"}
  [^String f]
  (slurp__ f))

(defn spit
  "Opposite of slurp.  Opens file f, writes content, then
  closes f."
  {:added "1.0"}
  [^String f ^String content]
  (spit__ f content))

(defn flatten
  "Takes any nested combination of sequential things (lists, vectors,
  etc.) and returns their contents as a single, flat sequence.
  (flatten nil) returns an empty sequence."
  {:added "1.0"}
  [x]
  (filter (complement sequential?)
          (rest (tree-seq sequential? seq x))))

(defn group-by
  "Returns a map of the elements of coll keyed by the result of
  f on each element. The value at each key will be a vector of the
  corresponding elements, in the order they appeared in coll."
  {:added "1.0"}
  [^Callable f coll]
  (reduce
   (fn [ret x]
     (let [k (f x)]
       (assoc ret k (conj (get ret k []) x))))
   {} coll))

(defn partition-by
  "Applies f to each value in coll, splitting it each time f returns a
  new value.  Returns a lazy seq of partitions."
  {:added "1.0"}
  [^Callable f ^Seqable coll]
  (lazy-seq
   (when-let [s (seq coll)]
     (let [fst (first s)
           fv (f fst)
           run (cons fst (take-while #(= fv (f %)) (next s)))]
       (cons run (partition-by f (seq (drop (count run) s))))))))

(defn frequencies
  "Returns a map from distinct items in coll to the number of times
  they appear."
  {:added "1.0"}
  [coll]
  (reduce (fn [counts x]
            (assoc counts x (inc (get counts x 0))))
          {} coll))

(defn reductions
  "Returns a lazy seq of the intermediate values of the reduction (as
  per reduce) of coll by f, starting with init."
  {:added "1.0"}
  ([^Callable f ^Seqable coll]
   (lazy-seq
    (if-let [s (seq coll)]
      (reductions f (first s) (rest s))
      (list (f)))))
  ([^Callable f init ^Seqable coll]
   (cons init
         (lazy-seq
          (when-let [s (seq coll)]
            (reductions f (f init (first s)) (rest s)))))))

(defn rand-nth
  "Return a random element of the (sequential) collection. Will have
  the same performance characteristics as nth for the given
  collection."
  {:added "1.0"}
  [coll]
  (nth coll (rand-int (count coll))))

(defn shuffle
  "Return a random permutation of coll"
  {:added "1.0"}
  [coll]
  (shuffle__ coll))

(defn map-indexed
  "Returns a lazy sequence consisting of the result of applying f to 0
  and the first item of coll, followed by applying f to 1 and the second
  item in coll, etc, until coll is exhausted. Thus function f should
  accept 2 arguments, index and item."
  {:added "1.0"}
  [^Callable f ^Seqable coll]
  (let [mapi (fn mapi [idx coll]
               (lazy-seq
                (when-let [s (seq coll)]
                  (cons (f idx (first s)) (mapi (inc idx) (rest s))))))]
    (mapi 0 coll)))

(defn keep
  "Returns a lazy sequence of the non-nil results of (f item). Note,
  this means false return values will be included.  f must be free of
  side-effects."
  {:added "1.0"}
  [^Callable f ^Seqable coll]
  (lazy-seq
   (when-let [s (seq coll)]
     (let [x (f (first s))]
       (if (nil? x)
         (keep f (rest s))
         (cons x (keep f (rest s))))))))

(defn keep-indexed
  "Returns a lazy sequence of the non-nil results of (f index item). Note,
  this means false return values will be included.  f must be free of
  side-effects."
  {:added "1.0"}
  [^Callable f ^Seqable coll]
  (let [keepi (fn keepi [idx coll]
                (lazy-seq
                 (when-let [s (seq coll)]
                   (let [x (f idx (first s))]
                     (if (nil? x)
                       (keepi (inc idx) (rest s))
                       (cons x (keepi (inc idx) (rest s))))))))]
    (keepi 0 coll)))

(defn bounded-count
  "If coll is counted? returns its count, else will count at most the first n
  elements of coll using its seq"
  {:added "1.0"}
  [^Number n coll]
  (if (counted? coll)
    (count coll)
    (loop [i 0 s (seq coll)]
      (if (and s (< i n))
        (recur (inc i) (next s))
        i))))

(defn every-pred
  "Takes a set of predicates and returns a function f that returns true if all of its
  composing predicates return a logical true value against all of its arguments, else it returns
  false. Note that f is short-circuiting in that it will stop execution on the first
  argument that triggers a logical false result against the original predicates."
  {:added "1.0"}
  ([^Callable p]
   (fn ep1
     ([] true)
     ([x] (boolean (p x)))
     ([x y] (boolean (and (p x) (p y))))
     ([x y z] (boolean (and (p x) (p y) (p z))))
     ([x y z & args] (boolean (and (ep1 x y z)
                                   (every? p args))))))
  ([^Callable p1 ^Callable p2]
   (fn ep2
     ([] true)
     ([x] (boolean (and (p1 x) (p2 x))))
     ([x y] (boolean (and (p1 x) (p1 y) (p2 x) (p2 y))))
     ([x y z] (boolean (and (p1 x) (p1 y) (p1 z) (p2 x) (p2 y) (p2 z))))
     ([x y z & args] (boolean (and (ep2 x y z)
                                   (every? #(and (p1 %) (p2 %)) args))))))
  ([^Callable p1 ^Callable p2 ^Callable p3]
   (fn ep3
     ([] true)
     ([x] (boolean (and (p1 x) (p2 x) (p3 x))))
     ([x y] (boolean (and (p1 x) (p2 x) (p3 x) (p1 y) (p2 y) (p3 y))))
     ([x y z] (boolean (and (p1 x) (p2 x) (p3 x) (p1 y) (p2 y) (p3 y) (p1 z) (p2 z) (p3 z))))
     ([x y z & args] (boolean (and (ep3 x y z)
                                   (every? #(and (p1 %) (p2 %) (p3 %)) args))))))
  ([^Callable p1 ^Callable p2 ^Callable p3 & ps]
   (let [ps (list* p1 p2 p3 ps)]
     (fn epn
       ([] true)
       ([x] (every? #(% x) ps))
       ([x y] (every? #(and (% x) (% y)) ps))
       ([x y z] (every? #(and (% x) (% y) (% z)) ps))
       ([x y z & args] (boolean (and (epn x y z)
                                     (every? #(every? % args) ps))))))))

(defn some-fn
  "Takes a set of predicates and returns a function f that returns the first logical true value
  returned by one of its composing predicates against any of its arguments, else it returns
  logical false. Note that f is short-circuiting in that it will stop execution on the first
  argument that triggers a logical true result against the original predicates."
  {:added "1.0"}
  ([^Callable p]
   (fn sp1
     ([] nil)
     ([x] (p x))
     ([x y] (or (p x) (p y)))
     ([x y z] (or (p x) (p y) (p z)))
     ([x y z & args] (or (sp1 x y z)
                         (some p args)))))
  ([^Callable p1 ^Callable p2]
   (fn sp2
     ([] nil)
     ([x] (or (p1 x) (p2 x)))
     ([x y] (or (p1 x) (p1 y) (p2 x) (p2 y)))
     ([x y z] (or (p1 x) (p1 y) (p1 z) (p2 x) (p2 y) (p2 z)))
     ([x y z & args] (or (sp2 x y z)
                         (some #(or (p1 %) (p2 %)) args)))))
  ([^Callable p1 ^Callable p2 ^Callable p3]
   (fn sp3
     ([] nil)
     ([x] (or (p1 x) (p2 x) (p3 x)))
     ([x y] (or (p1 x) (p2 x) (p3 x) (p1 y) (p2 y) (p3 y)))
     ([x y z] (or (p1 x) (p2 x) (p3 x) (p1 y) (p2 y) (p3 y) (p1 z) (p2 z) (p3 z)))
     ([x y z & args] (or (sp3 x y z)
                         (some #(or (p1 %) (p2 %) (p3 %)) args)))))
  ([^Callable p1 ^Callable p2 ^Callable p3 & ps]
   (let [ps (list* p1 p2 p3 ps)]
     (fn spn
       ([] nil)
       ([x] (some #(% x) ps))
       ([x y] (some #(or (% x) (% y)) ps))
       ([x y z] (some #(or (% x) (% y) (% z)) ps))
       ([x y z & args] (or (spn x y z)
                           (some #(some % args) ps)))))))

(defn- ^{:dynamic true} assert-valid-fdecl
  "A good fdecl looks like (([a] ...) ([a b] ...)) near the end of defn."
  [form fdecl]
  (when (empty? fdecl) (throw (ex-info "Parameter declaration missing" {:form form})))
  (let [argdecls (map
                  #(if (seq? %)
                     (first %)
                     (throw (ex-info
                             (if (seq? (first fdecl))
                               (str "Invalid signature: \""
                                    %
                                    "\" must be a list")
                               (str "Parameter declaration \""
                                    %
                                    "\" must be a vector"))
                             {:form form})))
                  fdecl)
        bad-args (seq (remove #(vector? %) argdecls))]
    (when bad-args
      (throw (ex-info (str "Parameter declaration \"" (first bad-args)
                           "\" must be a vector")
                      {:form form})))))

(defn realized?
  "Returns true if a value has been produced for a delay or lazy sequence."
  {:added "1.0"}
  [^Pending x] (realized?__ x))

(defmacro cond->
  "Takes an expression and a set of test/form pairs. Threads expr (via ->)
  through each form for which the corresponding test
  expression is true. Note that, unlike cond branching, cond-> threading does
  not short circuit after the first true test expression."
  {:added "1.0"}
  [expr & clauses]
  (if *linter-mode*
    (when-not (even? (count clauses))
      (println-linter__ (ex-info "Odd number of clauses in cond->" {:form &form :_prefix "Parse warning"})))
    (assert (even? (count clauses))))
  (when (and *linter-mode* (not (seq clauses)) (not (false? (:no-forms-threading (:rules *linter-config*)))))
    (println-linter__ (ex-info "No forms in cond->" {:form &form :_prefix "Parse warning"})))
  (let [g (gensym)
        steps (map (fn [[test step]] `(if ~test (-> ~g ~step) ~g))
                   (partition 2 clauses))]
    `(let [~g ~expr
           ~@(interleave (repeat g) (butlast steps))]
       ~(if (empty? steps)
          g
          (last steps)))))

(defmacro cond->>
  "Takes an expression and a set of test/form pairs. Threads expr (via ->>)
  through each form for which the corresponding test expression
  is true.  Note that, unlike cond branching, cond->> threading does not short circuit
  after the first true test expression."
  {:added "1.0"}
  [expr & clauses]
  (if *linter-mode*
    (when-not (even? (count clauses))
      (println-linter__ (ex-info "Odd number of clauses in cond->>" {:form &form :_prefix "Parse warning"})))
    (assert (even? (count clauses))))
  (when (and *linter-mode* (not (seq clauses)) (not (false? (:no-forms-threading (:rules *linter-config*)))))
    (println-linter__ (ex-info "No forms in cond->>" {:form &form :_prefix "Parse warning"})))
  (let [g (gensym)
        steps (map (fn [[test step]] `(if ~test (->> ~g ~step) ~g))
                   (partition 2 clauses))]
    `(let [~g ~expr
           ~@(interleave (repeat g) (butlast steps))]
       ~(if (empty? steps)
          g
          (last steps)))))

(defmacro as->
  "Binds name to expr, evaluates the first form in the lexical context
  of that binding, then binds name to that result, repeating for each
  successive form, returning the result of the last form."
  {:added "1.0"}
  [expr name & forms]
  (when (and *linter-mode* (not (seq forms)) (not (false? (:no-forms-threading (:rules *linter-config*)))))
    (println-linter__ (ex-info "No forms in as->" {:form &form :_prefix "Parse warning"})))
  `(let [~name ~expr
         ~@(interleave (repeat name) (butlast forms))]
     ~(if (empty? forms)
        name
        (last forms))))

(defmacro some->
  "When expr is not nil, threads it into the first form (via ->),
  and when that result is not nil, through the next etc."
  {:added "1.0"}
  [expr & forms]
  (when (and *linter-mode* (not (seq forms)) (not (false? (:no-forms-threading (:rules *linter-config*)))))
    (println-linter__ (ex-info "No forms in some->" {:form &form :_prefix "Parse warning"})))
  (let [g (gensym)
        steps (map (fn [step] `(if (nil? ~g) nil (-> ~g ~step)))
                   forms)]
    `(let [~g ~expr
           ~@(interleave (repeat g) (butlast steps))]
       ~(if (empty? steps)
          g
          (last steps)))))

(defmacro some->>
  "When expr is not nil, threads it into the first form (via ->>),
  and when that result is not nil, through the next etc."
  {:added "1.0"}
  [expr & forms]
  (when (and *linter-mode* (not (seq forms)) (not (false? (:no-forms-threading (:rules *linter-config*)))))
    (println-linter__ (ex-info "No forms in some->>" {:form &form :_prefix "Parse warning"})))
  (let [g (gensym)
        steps (map (fn [step] `(if (nil? ~g) nil (->> ~g ~step)))
                   forms)]
    `(let [~g ~expr
           ~@(interleave (repeat g) (butlast steps))]
       ~(if (empty? steps)
          g
          (last steps)))))

(defn dedupe
  "Returns a lazy sequence removing consecutive duplicates in coll."
  {:added "1.0"}
  [^Seqable coll]
  (lazy-seq
   (when (seq coll)
     (cons (first coll)
           (dedupe (drop-while #(= (first coll) %) (rest coll)))))))

(defn random-sample
  "Returns items from coll with random probability of prob (0.0 -
  1.0)."
  {:added "1.0"}
  [^Number prob ^Seqable coll]
  (filter (fn [_] (< (rand) prob)) coll))

(defn run!
  "Runs the supplied procedure (via reduce), for purposes of side
  effects, on successive items in the collection. Returns nil."
  {:added "1.0"}
  [^Callable proc coll]
  (reduce #(proc %2) nil coll)
  nil)

(def ^{:added "1.0"} default-data-readers
  "Default map of data reader functions provided by Joker. May be
  overridden by binding *data-readers*."
  {})

(defn joker-version
  "Returns joker version as a printable string."
  {:added "1.0"}
  []
  (joker-version__))

(defn- check-valid-options
  "Throws an exception if the given option map contains keys not listed
  as valid, else returns nil."
  [options & valid-keys]
  (when (seq (apply disj (apply hash-set (keys options)) valid-keys))
    (throw
      (ex-info
        (apply str "Only these options are valid: "
          (first valid-keys)
          (map #(str ", " %) (rest valid-keys))) {}))))

;;multimethods

(defn- multimethod__
  [name dispatch-fn default hierarchy]
  (when hierarchy
    (throw (ex-info ":hierarchy not yet supported by joker.core/defmulti" {})))
  (let [mfatom (atom {})]
    (with-meta
      (fn [& args]
        (let [dispatch-value (apply dispatch-fn args)
              method
              (get @mfatom
                   dispatch-value
                   (get @mfatom
                        default
                        (fn [& args]
                          (throw (ex-info (format "No method in multimethod '%s' for dispatch value: %s"
                                                  name (pr-str dispatch-value)) {})))))]
          (apply method args)))
      {:dispatch-fn dispatch-fn :default default :method-table mfatom})))

(defmacro defmulti
  "Creates a new multimethod with the associated dispatch function.
  The docstring and attr-map are optional.

  Options are key-value pairs and may be one of:

  :default

  The default dispatch value, defaults to :default

  :hierarchy (UNSUPPORTED)

  The value used for hierarchical dispatch (e.g. ::square is-a ::shape)

  Hierarchies are type-like relationships that do not depend upon type
  inheritance. By default Clojure's multimethods dispatch off of a
  global hierarchy map.  However, a hierarchy relationship can be
  created with the derive function used to augment the root ancestor
  created with make-hierarchy.

  Multimethods expect the value of the hierarchy option to be supplied as
  a reference type e.g. a var (i.e. via the Var-quote dispatch macro #'
  or the var special form)."
  {:arglists '([name docstring? attr-map? dispatch-fn & options])
   :added "1.0"}
  [mm-name & options]
  (let [docstring   (if (string? (first options))
                      (first options)
                      nil)
        options     (if (string? (first options))
                      (next options)
                      options)
        m           (if (map? (first options))
                      (first options)
                      {})
        options     (if (map? (first options))
                      (next options)
                      options)
        dispatch-fn (first options)
        options     (next options)
        m           (if docstring
                      (assoc m :doc docstring)
                      m)
        m           (if (meta mm-name)
                      (conj (meta mm-name) m)
                      m)
        mm-name (with-meta mm-name m)]
    (when (= (count options) 1)
      (throw (ex-info "The syntax for defmulti has changed. Example: (defmulti name dispatch-fn :default dispatch-value)" {})))
    (let [options   (apply hash-map options)
          default   (get options :default :default)
          hierarchy (get options :hierarchy nil)]
      (check-valid-options options :default :hierarchy)
      `(let [v# (def ~mm-name)]
         (when-not (and (bound? v#)
                        (fn? (deref v#))
                        (:method-table (meta (deref v#))))
           (let [fndef# (multimethod__ ~(name mm-name) ~dispatch-fn ~default ~hierarchy)]
                 (def ~mm-name fndef#)))))))

(defmacro defmethod
  "Creates and installs a new method of multimethod associated with dispatch-value. "
  {:added "1.0"}
  [multifn dispatch-val & fn-tail]
  `(do
     (swap-vals! (:method-table (meta ~multifn)) assoc ~dispatch-val (fn ~@fn-tail))
     ~multifn))

(defn remove-all-methods
  "Removes all of the methods of multimethod."
  {:added "1.0"}
  [multifn]
  (let [mfm (meta multifn)
        mfatom (:method-table mfm)]
    (reset! mfatom {}))
  multifn)

(defn remove-method
  "Removes the method of multimethod associated with dispatch-value."
  {:added "1.0"}
  [multifn dispatch-val]
  (throw (ex-info "method removal not yet supported by joker.core" {})))

(defn prefer-method
  "Causes the multimethod to prefer matches of dispatch-val-x over dispatch-val-y
   when there is a conflict"
  {:added "1.0"}
  [multifn dispatch-val-x dispatch-val-y]
  (throw (ex-info "method preference not yet supported by joker.core" {})))

(defn methods
  "Given a multimethod, returns a map of dispatch values -> dispatch fns"
  {:added "1.0"}
  [multifn]
  (let [mfm (meta multifn)
        mfatom (:method-table mfm)]
    @mfatom))

(defn get-method
  "Given a multimethod and a dispatch value, returns the dispatch fn
  that would apply to that value, or nil if none apply and no default"
  {:added "1.0"}
  [multifn dispatch-val]
  (let [mfm (meta multifn)
        mfatom (:method-table mfm)
        default (:default mfm)]
    (get @mfatom
         dispatch-val
         (get @mfatom default))))

(defn prefers
  "Given a multimethod, returns a map of preferred value -> set of other values"
  {:added "1.0"}
  [multifn]
  (throw (ex-info "method preference not yet supported by joker.core" {})))
<|MERGE_RESOLUTION|>--- conflicted
+++ resolved
@@ -3264,11 +3264,7 @@
   [lib]
   lib)
 
-<<<<<<< HEAD
-(defn lib-path
-=======
 (defn- lib-path
->>>>>>> eee397ec
   "Returns whatever procLibPath returns."
   [^Symbol lib]
   (lib-path__ lib))
@@ -3470,15 +3466,9 @@
   [^String f]
   (load-file__ f))
 
-<<<<<<< HEAD
-(defn load-lib-from-path
-  "Loads library, potentially from path, depending on *classpath* and
-  *classdir*. Does not protect against recursion."
-=======
 (defn- load-lib-from-path
   "Loads library, potentially from path, depending on *classpath*. Does
   not protect against recursion."
->>>>>>> eee397ec
   {:added "1.0"}
   [^Symbol lib, ^String path]
   (load-lib-from-path__ lib path))
@@ -3737,19 +3727,6 @@
 
 (add-doc-and-meta *classpath*
   "A vector of the classpath elements as configured by --classpath or
-<<<<<<< HEAD
-  the JOKER_CLASSPATH environment variable."
-  {:added "1.0"})
-
-(add-doc-and-meta *classdir*
-  "A string identifying the directory in which to find a library when a search
-  of *classpath* encounters a \"-\" component. Configured by --classdir or the
-  JOKER_CLASSDIR environment variable. Defaults to \"$(dirname $(dirname
-  $0))/share/joker\" if \"$(dirname $0)\" ends with a single \"bin\" component,
-  where \"$0\" is the absolute pathname of the Joker executable being run;
-  otherwise defaults to \"$(dirname $0)/share\"."
-  {:added "1.0"})
-=======
   the JOKER_CLASSPATH environment variable.
 
   Use colon-delimited <cp> (semicolon-delimited on Windows) for source
@@ -3767,7 +3744,6 @@
   pertinent subsequent operations."
   {:added "1.0"
    :private true})
->>>>>>> eee397ec
 
 (add-doc-and-meta *ns*
   "A Namespace object representing the current namespace."
