; This code is a modified version of original Clojure's implementation
; (https://github.com/clojure/clojure/blob/master/src/clj/clojure/core.clj)
; which is licensed as follows:

;   Copyright (c) Rich Hickey. All rights reserved.
;   The use and distribution terms for this software are covered by the
;   Eclipse Public License 1.0 (http://opensource.org/licenses/eclipse-1.0.php)
;   which can be found in the file epl-v10.html at the root of this distribution.
;   By using this software in any fashion, you are agreeing to be bound by
;   the terms of this license.
;   You must not remove this notice, or any other, from this software.


(def
  ^{:arglists '([& items])
    :doc "Creates a new list containing the items."
    :added "1.0"}
  list list__)

(def
  ^{:arglists '([x seq])
    :doc "Returns a new seq where x is the first element and seq is
         the rest."
         :added "1.0"}
  cons cons__)

;during bootstrap we don't have destructuring let, loop or fn, will redefine later
(def
  ^{:added "1.0"}
  let (fn* let [&form &env & decl] (cons 'let* decl)))

(set-macro__ #'let)

(def
  ^{:added "1.0"}
  loop (fn* loop [&form &env & decl] (cons 'loop* decl)))

(set-macro__ #'loop)

(def
  ^{:added "1.0"}
  fn (fn* fn [&form &env & decl]
          (with-meta__
            (cons 'fn* decl)
            (meta__ &form))))

(set-macro__ #'fn)

(def
  ^{:arglists '([coll])
    :doc "Returns the first item in the collection. Calls seq on its
         argument. If coll is nil, returns nil."
         :added "1.0"}
  first first__)

(def
  ^{:arglists '([coll])
    :doc "Returns a seq of the items after the first. Calls seq on its
         argument.  If there are no more items, returns nil."
         :added "1.0"}
  next next__)

(def
  ^{:arglists '([coll])
    :doc "Returns a possibly empty seq of the items after the first. Calls seq on its
         argument."
         :added "1.0"}
  rest rest__)

(def
  ^{:arglists '([coll x] [coll x & xs])
    :doc "conj[oin]. Returns a new collection with the xs
         'added'. (conj nil item) returns (item).  The 'addition' may
         happen at different 'places' depending on the concrete type."
         :added "1.0"}
  ; TODO: types
  conj (fn conj
         ([coll x] (conj__ coll x))
         ([coll x & xs]
          (if xs
            (recur (conj__ coll x) (first xs) (next xs))
            (conj__ coll x)))))

(def
  ^{:doc "Same as (first (next x))"
    :arglists '([x])
    :added "1.0"}
  second (fn second [^Seqable x] (first (next x))))

(def
  ^{:doc "Same as (first (first x))"
    :arglists '([x])
    :added "1.0"}
  ffirst (fn ffirst [^Seqable x] (first (first x))))

(def
  ^{:doc "Same as (next (first x))"
    :arglists '([x])
    :added "1.0"}
  nfirst (fn nfirst [^Seqable x] (next (first x))))

(def
  ^{:doc "Same as (first (next x))"
    :arglists '([x])
    :added "1.0"}
  fnext (fn fnext [^Seqable x] (first (next x))))

(def
  ^{:doc "Same as (next (next x))"
    :arglists '([x])
    :added "1.0"}
  nnext (fn nnext [^Seqable x] (next (next x))))

(def
  ^{:arglists '([coll])
    :doc "Returns a seq on the collection. If the collection is
         empty, returns nil.  (seq nil) returns nil."
         :added "1.0"}
  seq seq__)

(def
  ^{:arglists '([c x])
    :doc "Evaluates x and tests if it is an instance of type
         c. Returns true or false"
         :added "1.0"}
  instance? instance?__)

(def
  ^{:arglists '([x])
    :doc "Returns true if x is a sequence"
    :added "1.0"}
  seq? (fn seq? [x] (instance? Seq x)))

(def
  ^{:arglists '([x])
    :doc "Returns true if x is a Char"
    :added "1.0"}
  char? (fn char? [x] (instance? Char x)))

(def
  ^{:arglists '([x])
    :doc "Returns true if x is a String"
    :added "1.0"}
  string? (fn string? [x] (instance? String x)))

(def
  ^{:arglists '([x])
    :doc "Returns true if x is a map"
    :added "1.0"}
  map? (fn map? [x] (instance? Map x)))

(def
  ^{:arglists '([x])
    :doc "Returns true if x is a vector"
    :added "1.0"}
  vector? (fn vector? [x] (instance? Vector x)))

(def
  ^{:arglists '([msg map] [msg map cause])
    :doc "Create an instance of ExInfo, an Error that carries a map of additional data."
    :added "1.0"}
  ex-info ex-info__)

(def
  ^{:arglists '([map key val] [map key val & kvs])
    :doc "`assoc[iate]. When applied to a map, returns a new map of the
         same (hashed/sorted) type, that contains the mapping of key(s) to
         val(s). When applied to a vector, returns a new vector that
         contains val at index. Note - index must be <= (count vector)."
         :added "1.0"}
  assoc
  (fn assoc
    ([^Associative map key val] (assoc__ map key val))
    ([^Associative map key val & kvs]
     (let [ret (assoc__ map key val)]
       (if kvs
         (if (next kvs)
           (recur ret (first kvs) (second kvs) (nnext kvs))
           (throw (ex-info "assoc expects even number of arguments after map/vector, found odd number" {})))
         ret)))))

(def
  ^{:arglists '([obj])
    :doc "Returns the metadata of obj, returns nil if there is no metadata."
    :added "1.0"}
  meta meta__)

(def
  ^{:arglists '([obj m])
    :doc "Returns an object of the same type and value as obj, with
         map m as its metadata."
         :added "1.0"}
  with-meta with-meta__)

(def ^{:private true :dynamic true}
  assert-valid-fdecl (fn [form fdecl]))

(def
  ^{:private true}
  sigs
  (fn [form fdecl]
    (assert-valid-fdecl form fdecl)
    (let [asig
          (fn [fdecl]
            (let [arglist (first fdecl)
                  ;elide implicit macro args
                  arglist (if (=__ '&form (first arglist))
                            (subvec__ arglist 2 (count__ arglist))
                            arglist)
                  body (next fdecl)]
              (if (map? (first body))
                (if (next body)
                  (with-meta arglist (conj (if (meta arglist) (meta arglist) {}) (first body)))
                  arglist)
                arglist)))]
      (if (seq? (first fdecl))
        (loop [ret [] fdecls fdecl]
          (if fdecls
            (recur (conj ret (asig (first fdecls))) (next fdecls))
            (seq ret)))
        (list (asig fdecl))))))

(def
  ^{:arglists '([coll])
    :doc "Return the last item in coll, in linear time."
    :added "1.0"}
  last (fn last [^Seqable s]
         (if (next s)
           (recur (next s))
           (first s))))

(def
  ^{:arglists '([coll])
    :doc "Return a seq of all but the last item in coll, in linear time."
    :added "1.0"}
  butlast (fn butlast [^Seqable s]
            (loop [ret [] s s]
              (if (next s)
                (recur (conj ret (first s)) (next s))
                (seq ret)))))

(def

  ^{:doc "Same as (def name (fn [params* ] exprs*)) or (def
         name (fn ([params* ] exprs*)+)) with any doc-string or attrs added
         to the var metadata. prepost-map defines a map with optional keys
         :pre and :post that contain collections of pre or post conditions."
         :arglists '([name doc-string? attr-map? [params*] prepost-map? body]
                     [name doc-string? attr-map? ([params*] prepost-map? body)+ attr-map?])
         :added "1.0"}
  defn (fn defn [&form &env name & fdecl]
         ;; Note: Cannot delegate this check to def because of the call to (with-meta name ..)
         (if (instance? Symbol name)
           nil
           (throw (ex-info "First argument to defn must be a symbol" {:form name})))
         (let [m (if (string? (first fdecl))
                   {:doc (first fdecl)}
                   {})
               fdecl (if (string? (first fdecl))
                       (next fdecl)
                       fdecl)
               m (if (map? (first fdecl))
                   (conj m (first fdecl))
                   m)
               fdecl (if (map? (first fdecl))
                       (next fdecl)
                       fdecl)
               fdecl (if (vector? (first fdecl))
                       (list fdecl)
                       fdecl)
               m (if (map? (last fdecl))
                   (conj m (last fdecl))
                   m)
               fdecl (if (map? (last fdecl))
                       (butlast fdecl)
                       fdecl)
               m (conj {:arglists (list 'quote (sigs &form fdecl))} m)
               m (conj (if (meta name) (meta name) {}) m)]
           (list 'def (with-meta name m)
                 (cons `fn fdecl)))))

(set-macro__ #'defn)

(defn cast
  "Throws an error if x is not of a type t, else returns x."
  {:added "1.0"}
  [^Type t x]
  (cast__ t x))

(def
  ^{:arglists '([coll])
    :doc "Creates a new vector containing the contents of coll."
    :added "1.0"}
  vec vec__)

(defn vector
  "Creates a new vector containing the args."
  {:added "1.0"}
  [& args]
  (vec args))

(def
  ^{:arglists '([& keyvals])
    :doc "keyval => key val
         Returns a new hash map with supplied mappings.  If any keys are
         equal, they are handled as if by repeated uses of assoc."
         :added "1.0"}
  hash-map hash-map__)

(def
  ^{:arglists '([& keys])
    :doc "Returns a new hash set with supplied keys.  Any equal keys are
         handled as if by repeated uses of conj."
         :added "1.0"}
  hash-set hash-set__)

(defn nil?
  "Returns true if x is nil, false otherwise."
  {:tag Bool
  :added "1.0"}
  [x] (=__ x nil))

(def

  ^{:doc "Like defn, but the resulting function name is declared as a
         macro and will be used as a macro by the compiler when it is
         called."
         :arglists '([name doc-string? attr-map? [params*] body]
                     [name doc-string? attr-map? ([params*] body)+ attr-map?])
         :added "1.0"}
  defmacro (fn [&form &env
                name & args]
             (let [prefix (loop [p (list name) args args]
                            (let [f (first args)]
                              (if (string? f)
                                (recur (cons f p) (next args))
                                (if (map? f)
                                  (recur (cons f p) (next args))
                                  p))))
                   fdecl (loop [fd args]
                           (if (string? (first fd))
                             (recur (next fd))
                             (if (map? (first fd))
                               (recur (next fd))
                               fd)))
                   fdecl (if (vector? (first fdecl))
                           (list fdecl)
                           fdecl)
                   add-implicit-args (fn [fd]
                                       (let [args (first fd)]
                                         (cons (vec (cons '&form (cons '&env args))) (next fd))))
                   add-args (fn [acc ds]
                              (if (nil? ds)
                                acc
                                (let [d (first ds)]
                                  (if (map? d)
                                    (conj acc d)
                                    (recur (conj acc (add-implicit-args d)) (next ds))))))
                   fdecl (seq (add-args [] fdecl))
                   decl (loop [p prefix d fdecl]
                          (if p
                            (recur (next p) (cons (first p) d))
                            d))]
               (list 'do
                     (cons `defn decl)
                     (list 'set-macro__ (list 'var name))))))

(set-macro__ #'defmacro)

(defmacro when
  "Evaluates test. If logical true, evaluates body in an implicit do."
  {:added "1.0"}
  [test & body]
  (list 'if test (cons 'do body) nil))

(defmacro when-not
  "Evaluates test. If logical false, evaluates body in an implicit do."
  {:added "1.0"}
  [test & body]
  (list 'if test nil (cons 'do body)))

(defn false?
  "Returns true if x is the value false, false otherwise."
  {:tag Bool
  :added "1.0"}
  [x] (=__ x false))

(defn true?
  "Returns true if x is the value true, false otherwise."
  {:tag Bool
  :added "1.0"}
  [x] (=__ x true))

(defn boolean?
  "Return true if x is a Bool"
  {:tag Bool
  :added "1.0"}
  [x] (instance? Bool x))

(defn any?
  "Returns true given any argument."
  {:tag Bool
  :added "1.0"}
  [x] true)

(defn not
  "Returns true if x is logical false, false otherwise."
  {:tag Bool
  :added "1.0"}
  [x] (if x false true))

(defn some?
  "Returns true if x is not nil, false otherwise."
  {:tag Bool
  :added "1.0"}
  [x] (not (nil? x)))

(def
  ^{:arglists '([& xs])
    :doc "With no args, returns the empty string. With one arg x, returns
         string representation of x. (str nil) returns the empty string. With more than
         one arg, returns the concatenation of the str values of the args."
         :added "1.0"
         :tag String}
  str str__)

(defn symbol?
  "Return true if x is a Symbol"
  {:added "1.0"}
  [x] (instance? Symbol x))

(defn keyword?
  "Return true if x is a Keyword"
  {:added "1.0"}
  [x] (instance? Keyword x))

(defn symbol
  "Returns a Symbol with the given namespace and name."
  {:tag Symbol
  :added "1.0"}
  ;; TODO: types
  ([name] (if (symbol? name) name (symbol__ name)))
  ([ns name] (symbol__ ns name)))

(defn gensym
  "Returns a new symbol with a unique name. If a prefix string is
  supplied, the name is prefix# where # is some unique number. If
  prefix is not supplied, the prefix is 'G__'."
  {:added "1.0"}
  ([] (gensym "G__"))
  ([prefix-string] (gensym__ prefix-string)))

(def println-err)
(def println-linter__)

(defmacro cond
  "Takes a set of test/expr pairs. It evaluates each test one at a
  time.  If a test returns logical true, cond evaluates and returns
  the value of the corresponding expr and doesn't evaluate any of the
  other tests or exprs. (cond) returns nil."
  {:added "1.0"}
  [& clauses]
  (if clauses
    (list 'if (first clauses)
          (if (next clauses)
            (second clauses)
            (throw (ex-info "cond requires an even number of forms" {:form (first clauses)})))
          (when (next (next clauses))
            (cons 'joker.core/cond (next (next clauses)))))
    (when *linter-mode*
      (println-linter__ (ex-info "Empty cond" {:form &form :_prefix "Parse warning"})))))

(defn keyword
  "Returns a Keyword with the given namespace and name.  Do not use :
  in the keyword strings, it will be added automatically."
  {:tag Keyword
  :added "1.0"}
  ;; TODO: types
  ([name] (cond (keyword? name) name
            (symbol? name) (keyword__ name)
            (string? name) (keyword__ name)))
  ([ns name] (keyword__ ns name)))

(defn spread
  {:private true}
  [arglist]
  (cond
    (nil? arglist) nil
    (nil? (next arglist)) (seq (first arglist))
    :else (cons (first arglist) (spread (next arglist)))))

(defn list*
  "Creates a new list containing the items prepended to the rest, the
  last of which will be treated as a sequence."
  {:added "1.0"}
  ([^Seqable args] (seq args))
  ([a ^Seqable args] (cons a args))
  ([a b ^Seqable args] (cons a (cons b args)))
  ([a b c ^Seqable args] (cons a (cons b (cons c args))))
  ([a b c d & more]
   (cons a (cons b (cons c (cons d (spread more)))))))

(defn apply
  "Applies fn f to the argument list formed by prepending intervening arguments to args."
  {:added "1.0"}
  ([^Callable f ^Seqable args]
   (apply__ f (seq args)))
  ([^Callable f x ^Seqable args]
   (apply__ f (list* x args)))
  ([^Callable f x y ^Seqable args]
   (apply__ f (list* x y args)))
  ([^Callable f x y z ^Seqable args]
   (apply__ f (list* x y z args)))
  ([^Callable f a b c d & args]
   (apply__ f (cons a (cons b (cons c (cons d (spread args))))))))

(defn vary-meta
  "Returns an object of the same type and value as obj, with
  (apply f (meta obj) args) as its metadata."
  {:added "1.0"}
  [obj ^Callable f & args]
  (with-meta obj (apply f (meta obj) args)))

(defmacro lazy-seq
  "Takes a body of expressions that returns an ISeq or nil, and yields
  a Seqable object that will invoke the body only the first time seq
  is called, and will cache the result and return it on all subsequent
  seq calls. See also - realized?"
  {:added "1.0"}
  [& body]
  (list 'lazy-seq__ (list* 'fn [] body)))

(defn chunked-seq?
  "Always returns false because chunked sequences are not supported"
  {:added "1.0"}
  [s]
  false)

(defn concat
  "Returns a lazy seq representing the concatenation of the elements in the supplied colls."
  {:added "1.0"}
  ([] (lazy-seq nil))
  ([^Seqable x] (lazy-seq x))
  ([^Seqable x ^Seqable y]
   (lazy-seq
    (let [s (seq x)]
      (if s
        (cons (first s) (concat (rest s) y))
        y))))
  ([^Seqable x ^Seqable y & zs]
   (let [cat (fn cat [xys zs]
               (lazy-seq
                (let [xys (seq xys)]
                  (if xys
                    (cons (first xys) (cat (rest xys) zs))
                    (when zs
                      (cat (first zs) (next zs)))))))]
     (cat (concat x y) zs))))


(defmacro delay
  "Takes a body of expressions and yields a Delay object that will
  invoke the body only the first time it is forced (with force or deref/@), and
  will cache the result and return it on all subsequent force
  calls. See also - realized?"
  {:added "1.0"}
  [& body]
  (list 'delay__ (list* 'fn [] body)))

(defn delay?
  "returns true if x is a Delay created with delay"
  {:added "1.0"}
  [x]
  (instance? Delay x))

(defn force
  "If x is a Delay, returns the (possibly cached) value of its expression, else returns x"
  {:added "1.0"}
  [x]
  (force__ x))

(defmacro if-not
  "Evaluates test. If logical false, evaluates and returns then expr,
  otherwise else expr, if supplied, else nil."
  {:added "1.0"}
  ([test then] `(if-not ~test ~then nil))
  ([test then else]
   `(if (not ~test) ~then ~else)))

(defn identical?
  "Tests if 2 arguments are the same object"
  {:added "1.0"}
  [x y]
  (identical__ x y))

(defn =
  "Equality. Returns true if x equals y, false if not. Works for nil, and compares
  numbers and collections in a type-independent manner.  Immutable data
  structures define = as a value, not an identity,
  comparison."
  {:added "1.0"}
  ([x] true)
  ([x y] (=__ x y))
  ([x y & more]
   (if (=__ x y)
     (if (next more)
       (recur y (first more) (next more))
       (=__ y (first more)))
     false)))

(defn not=
  "Same as (not (= obj1 obj2))"
  {:tag Bool
  :added "1.0"}
  ([x] false)
  ([x y] (not (= x y)))
  ([x y & more]
   (not (apply = x y more))))

(defn compare
  "Comparator. Returns a negative number, zero, or a positive number
  when x is logically 'less than', 'equal to', or 'greater than'
  y. Works for nil, and compares numbers and collections in a type-independent manner. x
  must implement Comparable"
  {:added "1.0"}
  [x y] (compare__ x y))

(defmacro and
  "Evaluates exprs one at a time, from left to right. If a form
  returns logical false (nil or false), and returns that value and
  doesn't evaluate any of the other expressions, otherwise it returns
  the value of the last expr. (and) returns true."
  {:added "1.0"}
  ([] true)
  ([x] x)
  ([x & next]
   `(let [and# ~x]
      (if and# (and ~@next) and#))))

(defmacro or
  "Evaluates exprs one at a time, from left to right. If a form
  returns a logical true value, or returns that value and doesn't
  evaluate any of the other expressions, otherwise it returns the
  value of the last expression. (or) returns nil."
  {:added "1.0"}
  ([] nil)
  ([x] x)
  ([x & next]
   `(let [or# ~x]
      (if or# or# (or ~@next)))))

(defn zero?
  "Returns true if x is zero, else false"
  {:added "1.0"}
  [^Number x] (zero?__ x))

(defn count
  "Returns the number of items in the collection. (count nil) returns
  0.  Also works on strings"
  {:added "1.0"}
  ;; TODO: types
  [coll] (count__ coll))

(defn int
  "Coerce to int"
  {:added "1.0"}
  ;; TODO: types
  [x] (int__ x))

(defn nth
  "Returns the value at the index. get returns nil if index out of
  bounds, nth throws an exception unless not-found is supplied.  nth
  also works, in O(n) time, for strings and sequences."
  {:added "1.0"}
  ;; TODO: types
  ([coll ^Number index] (nth__ coll index))
  ([coll ^Number index not-found] (nth__ coll index not-found)))

(defn <
  "Returns non-nil if nums are in monotonically increasing order,
  otherwise false."
  {:added "1.0"}
  ([^Number x] true)
  ([^Number x ^Number y] (<__ x y))
  ([^Number x ^Number y & more]
   (if (< x y)
     (if (next more)
       (recur y (first more) (next more))
       (< y (first more)))
     false)))

(defn inc'
  "Returns a number one greater than num. Supports arbitrary precision.
  See also: inc"
  {:added "1.0"}
  [^Number x] (inc'__ x))

(defn inc
  "Returns a number one greater than num. Does not auto-promote
  ints, will overflow. See also: inc'"
  {:added "1.0"}
  [^Number x] (inc__ x))

(defn reduce
  "f should be a function of 2 arguments. If val is not supplied,
  returns the result of applying f to the first 2 items in coll, then
  applying f to that result and the 3rd item, etc. If coll contains no
  items, f must accept no arguments as well, and reduce returns the
  result of calling f with no arguments.  If coll has only 1 item, it
  is returned and f is not called.  If val is supplied, returns the
  result of applying f to val and the first item in coll, then
  applying f to that result and the 2nd item, etc. If coll contains no
  items, returns val and f is not called."
  {:added "1.0"}
  ([^Callable f coll]
   (let [s (seq coll)]
     (if s
       (reduce f (first s) (next s))
       (f))))
  ([^Callable f val coll]
   (let [s (seq coll)]
     (if s
       (recur f (f val (first s)) (next s))
       val))))

(defn reverse
  "Returns a seq of the items in coll in reverse order. Not lazy."
  {:added "1.0"}
  [^Seqable coll]
  (reduce conj () coll))

(defn +'
  "Returns the sum of nums. (+) returns 0. Supports arbitrary precision.
  See also: +"
  {:added "1.0"}
  ([] 0)
  ([^Number x] (cast Number x))
  ([^Number x ^Number y] (add'__ x y))
  ([^Number x ^Number y & more]
   (reduce +' (+' x y) more)))

(defn +
  "Returns the sum of nums. (+) returns 0. Does not auto-promote
  ints, will overflow. See also: +'"
  {:added "1.0"}
  ([] 0)
  ([^Number x] (cast Number x))
  ([^Number x ^Number y] (add__ x y))
  ([^Number x ^Number y & more]
   (reduce + (+ x y) more)))

(defn *'
  "Returns the product of nums. (*) returns 1. Supports arbitrary precision.
  See also: *"
  {:added "1.0"}
  ([] 1)
  ([^Number x] (cast Number x))
  ([^Number x ^Number y] (multiply'__ x y))
  ([^Number x ^Number y & more]
   (reduce *' (*' x y) more)))

(defn *
  "Returns the product of nums. (*) returns 1. Does not auto-promote
  ints, will overflow. See also: *'"
  {:added "1.0"}
  ([] 1)
  ([^Number x] (cast Number x))
  ([^Number x ^Number y] (multiply__ x y))
  ([^Number x ^Number y & more]
   (reduce * (* x y) more)))

(defn /
  "If no denominators are supplied, returns 1/numerator,
  else returns numerator divided by all of the denominators."
  {:added "1.0"}
  ([^Number x] (/ 1 x))
  ([^Number x ^Number y] (divide__ x y))
  ([^Number x ^Number y & more]
   (reduce / (/ x y) more)))

(defn -'
  "If no ys are supplied, returns the negation of x, else subtracts
  the ys from x and returns the result. Supports arbitrary precision.
  See also: -"
  {:added "1.0"}
  ([^Number x] (subtract'__ x))
  ([^Number x ^Number y] (subtract'__ x y))
  ([^Number x ^Number y & more]
   (reduce -' (-' x y) more)))

(defn -
  "If no ys are supplied, returns the negation of x, else subtracts
  the ys from x and returns the result. Does not auto-promote
  ints, will overflow. See also: -'"
  {:added "1.0"}
  ([^Number x] (subtract__ x))
  ([^Number x ^Number y] (subtract__ x y))
  ([^Number x ^Number y & more]
   (reduce - (- x y) more)))

(defn <=
  "Returns non-nil if nums are in monotonically non-decreasing order,
  otherwise false."
  {:added "1.0"}
  ([^Number x] true)
  ([^Number x ^Number y] (<=__ x y))
  ([^Number x ^Number y & more]
   (if (<= x y)
     (if (next more)
       (recur y (first more) (next more))
       (<= y (first more)))
     false)))

(defn >
  "Returns non-nil if nums are in monotonically decreasing order,
  otherwise false."
  {:added "1.0"}
  ([^Number x] true)
  ([^Number x ^Number y] (>__ x y))
  ([^Number x ^Number y & more]
   (if (> x y)
     (if (next more)
       (recur y (first more) (next more))
       (> y (first more)))
     false)))

(defn >=
  "Returns non-nil if nums are in monotonically non-increasing order,
  otherwise false."
  {:added "1.0"}
  ([^Number x] true)
  ([^Number x ^Number y] (>=__ x y))
  ([^Number x ^Number y & more]
   (if (>= x y)
     (if (next more)
       (recur y (first more) (next more))
       (>= y (first more)))
     false)))

(defn ==
  "Returns non-nil if nums all have the equivalent
  value (type-independent), otherwise false"
  {:added "1.0"}
  ([^Number x] true)
  ([^Number x ^Number y] (==__ x y))
  ([^Number x ^Number y & more]
   (if (== x y)
     (if (next more)
       (recur y (first more) (next more))
       (== y (first more)))
     false)))

(defn max
  "Returns the greatest of the nums."
  {:added "1.0"}
  ([^Number x] x)
  ([^Number x ^Number y] (max__ x y))
  ([^Number x ^Number y & more]
   (reduce max (max x y) more)))

(defn min
  "Returns the least of the nums."
  {:added "1.0"}
  ([^Number x] x)
  ([^Number x ^Number y] (min__ x y))
  ([^Number x ^Number y & more]
   (reduce min (min x y) more)))

(defn dec'
  "Returns a number one less than num. Supports arbitrary precision.
  See also: dec"
  {:added "1.0"}
  [^Number x] (dec'__ x))

(defn dec
  "Returns a number one less than num. Does not auto-promote
  ints, will overflow. See also: dec'"
  {:added "1.0"}
  [^Number x] (dec__ x))

(defn pos?
  "Returns true if num is greater than zero, else false"
  {:added "1.0"}
  [^Number x] (pos__ x))

(defn neg?
  "Returns true if num is less than zero, else false"
  {:added "1.0"}
  [^Number x] (neg__ x))

(defn quot
  "quot[ient] of dividing numerator by denominator."
  {:added "1.0"}
  [^Number num ^Number div]
  (quot__ num div))

(defn rem
  "remainder of dividing numerator by denominator."
  {:added "1.0"}
  [^Number num ^Number div]
  (rem__ num div))

(defn bit-not
  "Bitwise complement"
  {:added "1.0"}
  [^Int x] (bit-not__ x))

(defn bit-and
  "Bitwise and"
  {:added "1.0"}
  ([^Int x ^Int y] (bit-and__ x y))
  ([^Int x ^Int y & more]
   (reduce bit-and (bit-and x y) more)))

(defn bit-or
  "Bitwise or"
  {:added "1.0"}
  ([^Int x ^Int y] (bit-or__ x y))
  ([^Int x ^Int y & more]
   (reduce bit-or (bit-or x y) more)))

(defn bit-xor
  "Bitwise exclusive or"
  {:added "1.0"}
  ([^Int x ^Int y] (bit-xor_ x y))
  ([^Int x ^Int y & more]
   (reduce bit-xor (bit-xor x y) more)))

(defn bit-and-not
  "Bitwise and with complement"
  {:added "1.0"}
  ([^Int x ^Int y] (bit-and-not__ x y))
  ([^Int x ^Int y & more]
   (reduce bit-and-not (bit-and-not x y) more)))

(defn bit-clear
  "Clear bit at index n"
  {:added "1.0"}
  [^Int x ^Int n] (bit-clear__ x n))

(defn bit-set
  "Set bit at index n"
  {:added "1.0"}
  [^Int x ^Int n] (bit-set__ x n))

(defn bit-flip
  "Flip bit at index n"
  {:added "1.0"}
  [^Int x ^Int n] (bit-flip__ x n))

(defn bit-test
  "Test bit at index n"
  {:added "1.0"}
  [^Int x ^Int n] (bit-test__ x n))

(defn bit-shift-left
  "Bitwise shift left"
  {:added "1.0"}
  [^Int x ^Int n] (bit-shift-left__ x n))

(defn bit-shift-right
  "Bitwise shift right"
  {:added "1.0"}
  [^Int x ^Int n] (bit-shift-right__ x n))

(defn unsigned-bit-shift-right
  "Bitwise shift right, without sign-extension."
  {:added "1.0"}
  [^Int x ^Int n] (unsigned-bit-shift-right__ x n))

(defn integer?
  "Returns true if n is an integer"
  {:added "1.0"}
  [n]
  (or (instance? Int n)
      (instance? BigInt n)))

(defn even?
  "Returns true if n is even, throws an exception if n is not an integer"
  {:added "1.0"}
  ;; TODO: types (Int, BigInt)
  [n]
  (if (integer? n)
    (zero? (bit-and (int__ n) 1))
    (throw (ex-info (str "Argument must be an integer: " n) {}))))

(defn odd?
  "Returns true if n is odd, throws an exception if n is not an integer"
  {:added "1.0"}
  ;; TODO: types (Int, BigInt)
  [n] (not (even? n)))

(defn int?
  "Return true if x is a fixed precision integer"
  {:tag Bool
  :added "1.0"}
  [x] (instance? Int x))

(defn pos-int?
  "Return true if x is a positive fixed precision integer"
  {:tag Bool
  :added "1.0"}
  [x] (and (int? x)
           (pos? x)))

(defn neg-int?
  "Return true if x is a negative fixed precision integer"
  {:tag Bool
  :added "1.0"}
  [x] (and (int? x)
           (neg? x)))

(defn nat-int?
  "Return true if x is a non-negative fixed precision integer"
  {:tag Bool
  :added "1.0"}
  [x] (and (int? x)
           (not (neg? x))))

(defn double?
  "Return true if x is a Double"
  {:tag Bool
  :added "1.0"}
  [x] (instance? Double x))

(defn complement
  "Takes a fn f and returns a fn that takes the same arguments as f,
  has the same effects, if any, and returns the opposite truth value."
  {:added "1.0"}
  [^Callable f]
  (fn
    ([] (not (f)))
    ([x] (not (f x)))
    ([x y] (not (f x y)))
    ([x y & zs] (not (apply f x y zs)))))

(defn constantly
  "Returns a function that takes any number of arguments and returns x."
  {:added "1.0"}
  [x]
  (fn [& args] x))

(defn identity
  "Returns its argument."
  {:added "1.0"}
  [x] x)

(defn peek
  "For a list, same as first, for a vector, same as, but much
  more efficient than, last. If the collection is empty, returns nil."
  {:added "1.0"}
  [^Stack coll] (peek__ coll))

(defn pop
  "For a list, returns a new list without the first
  item, for a vector, returns a new vector without the last item. If
  the collection is empty, throws an exception.  Note - not the same
  as next/butlast."
  {:added "1.0"}
  [^Stack coll] (pop__ coll))

(defn contains?
  "Returns true if key is present in the given collection, otherwise
  returns false.  Note that for numerically indexed collections like
  vectors, this tests if the numeric key is within the
  range of indexes. 'contains?' operates constant or logarithmic time;
  it will not perform a linear search for a value.  See also 'some'."
  {:added "1.0"}
  [^Gettable coll key] (contains?__ coll key))

(defn get
  "Returns the value mapped to key, not-found or nil if key not present."
  {:added "1.0"}
  ([map key]
   (get__ map key))
  ([map key not-found]
   (get__ map key not-found)))

(defn dissoc
  "dissoc[iate]. Returns a new map of the same (hashed/sorted) type,
  that does not contain a mapping for key(s)."
  {:added "1.0"}
  ([^Map map] map)
  ([^Map map key]
   (dissoc__ map key))
  ([^Map map key & ks]
   (let [ret (dissoc__ map key)]
     (if ks
       (recur ret (first ks) (next ks))
       ret))))

(defn disj
  "disj[oin]. Returns a new set of the same (hashed/sorted) type, that
  does not contain key(s)."
  {:added "1.0"}
  ([^Set set] set)
  ([^Set set key]
   (disj__ set key))
  ([^Set set key & ks]
   (when set
     (let [ret (disj__ set key)]
       (if ks
         (recur ret (first ks) (next ks))
         ret)))))

(defn find
  "Returns the map entry for key, or nil if key not present."
  {:added "1.0"}
  [^Associative map key] (find__ map key))

(defn select-keys
  "Returns a map containing only those entries in map whose key is in keys"
  {:added "1.0"}
  [^Associative map ^Seqable keyseq]
  (loop [ret {} keys (seq keyseq)]
    (if keys
      (let [entry (find__ map (first keys))]
        (recur
         (if entry
           (conj ret entry)
           ret)
         (next keys)))
      (with-meta ret (meta map)))))

(defn keys
  "Returns a sequence of the map's keys, in the same order as (seq map)."
  {:added "1.0"}
  [^Map map] (keys__ map))

(defn vals
  "Returns a sequence of the map's values, in the same order as (seq map)."
  {:added "1.0"}
  [^Map map] (vals__ map))

(defn key
  "Returns the key of the map entry."
  {:added "1.0"}
  [e]
  (first e))

(defn val
  "Returns the value in the map entry."
  {:added "1.0"}
  [e]
  (second e))

(defn rseq
  "Returns, in constant time, a seq of the items in rev (which
  can be a vector or sorted-map), in reverse order. If rev is empty returns nil."
  {:added "1.0"}
  [^Reversible rev]
  (rseq__ rev))

(defn name
  "Returns the name String of a string, symbol or keyword."
  {:tag String
  :added "1.0"}
  ;; TODO: types
  [x]
  (if (string? x) x (name__ x)))

(defn namespace
  "Returns the namespace String of a symbol or keyword, or nil if not present."
  {:tag String
  :added "1.0"}
  [^Named x]
  (namespace__ x))

(defn ident?
  "Return true if x is a symbol or keyword"
  {:added "1.0"}
  [x]
  (or (keyword? x) (symbol? x)))

(defn simple-ident?
  "Return true if x is a symbol or keyword without a namespace"
  {:tag Bool
  :added "1.0"}
  [x] (and (ident? x) (nil? (namespace x))))

(defn qualified-ident?
  "Return true if x is a symbol or keyword with a namespace"
  {:tag Bool
  :added "1.0"}
  [x] (and (ident? x) (namespace x) true))

(defn simple-symbol?
  "Return true if x is a symbol without a namespace"
  {:tag Bool
  :added "1.0"}
  [x] (and (symbol? x) (nil? (namespace x))))

(defn qualified-symbol?
  "Return true if x is a symbol with a namespace"
  {:tag Bool
  :added "1.0"}
  [x] (and (symbol? x) (namespace x) true))

(defn simple-keyword?
  "Return true if x is a keyword without a namespace"
  {:tag Bool
  :added "1.0"}
  [x] (and (keyword? x) (nil? (namespace x))))

(defn qualified-keyword?
  "Return true if x is a keyword with a namespace"
  {:tag Bool
  :added "1.0"}
  [x] (and (keyword? x) (namespace x) true))

(defmacro ->
  "Threads the expr through the forms. Inserts x as the
  second item in the first form, making a list of it if it is not a
  list already. If there are more forms, inserts the first form as the
  second item in second form, etc."
  {:added "1.0"}
  [x & forms]
  (when (and *linter-mode* (not (seq forms)) (not (false? (:no-forms-threading (:rules *linter-config*)))))
    (println-linter__ (ex-info "No forms in ->" {:form &form :_prefix "Parse warning"})))
  (loop [x x forms forms]
    (if forms
      (let [form (first forms)
            threaded (if (seq? form)
                       (with-meta `(~(first form) ~x ~@(next form)) (meta form))
                       (list form x))]
        (recur threaded (next forms)))
      x)))

(defmacro ->>
  "Threads the expr through the forms. Inserts x as the
  last item in the first form, making a list of it if it is not a
  list already. If there are more forms, inserts the first form as the
  last item in second form, etc."
  {:added "1.0"}
  [x & forms]
  (when (and *linter-mode* (not (seq forms)) (not (false? (:no-forms-threading (:rules *linter-config*)))))
    (println-linter__ (ex-info "No forms in ->>" {:form &form :_prefix "Parse warning"})))
  (loop [x x forms forms]
    (if forms
      (let [form (first forms)
            threaded (if (seq? form)
                       (with-meta `(~(first form) ~@(next form)  ~x) (meta form))
                       (list form x))]
        (recur threaded (next forms)))
      x)))

(defmacro ^{:private true} assert-args
  [& pairs]
  `(do (when-not ~(first pairs)
         (throw (ex-info
                 (str (first ~'&form) " requires " ~(second pairs))
                 {:form ~'&form})))
     ~(let [more (nnext pairs)]
        (when more
          (list* `assert-args more)))))

(defmacro if-let
  "bindings => binding-form test

  If test is true, evaluates then with binding-form bound to the value of
  test, if not, yields else"
  {:added "1.0"}
  ([bindings then]
   (assert-args
    (vector? bindings) "a vector for its binding"
    (= 2 (count bindings)) "exactly 2 forms in binding vector")
   (let [form (bindings 0) tst (bindings 1)]
     `(let [temp# ~tst]
        (if temp#
          (let [~form temp#]
            ~then)))))
  ([bindings then else & oldform]
   (assert-args
    (vector? bindings) "a vector for its binding"
    (nil? oldform) "1 or 2 forms after binding vector"
    (= 2 (count bindings)) "exactly 2 forms in binding vector")
   (let [form (bindings 0) tst (bindings 1)]
     `(let [temp# ~tst]
        (if temp#
          (let [~form temp#]
            ~then)
          ~else)))))

(defmacro when-let
  "bindings => binding-form test

  When test is true, evaluates body with binding-form bound to the value of test"
  {:added "1.0"}
  [bindings & body]
  (assert-args
   (vector? bindings) "a vector for its binding"
   (= 2 (count bindings)) "exactly 2 forms in binding vector")
  (let [form (bindings 0) tst (bindings 1)]
    `(let [temp# ~tst]
       (when temp#
         (let [~form temp#]
           ~@body)))))

(defmacro if-some
  "bindings => binding-form test

  If test is not nil, evaluates then with binding-form bound to the
  value of test, if not, yields else"
  {:added "1.0"}
  ([bindings then]
   `(if-some ~bindings ~then nil))
  ([bindings then else & oldform]
   (assert-args
    (vector? bindings) "a vector for its binding"
    (nil? oldform) "1 or 2 forms after binding vector"
    (= 2 (count bindings)) "exactly 2 forms in binding vector")
   (let [form (bindings 0) tst (bindings 1)]
     `(let [temp# ~tst]
        (if (nil? temp#)
          ~else
          (let [~form temp#]
            ~then))))))

(defmacro when-some
  "bindings => binding-form test

  When test is not nil, evaluates body with binding-form bound to the
  value of test"
  {:added "1.0"}
  [bindings & body]
  (assert-args
   (vector? bindings) "a vector for its binding"
   (= 2 (count bindings)) "exactly 2 forms in binding vector")
  (let [form (bindings 0) tst (bindings 1)]
    `(let [temp# ~tst]
       (if (nil? temp#)
         nil
         (let [~form temp#]
           ~@body)))))

(defn type
  "Returns the :type metadata of x, or its Type if none"
  {:added "1.0"}
  [x]
  (or (get (meta x) :type) (type__ x)))

(defn reduce-kv
  "Reduces an associative collection. f should be a function of 3
  arguments. Returns the result of applying f to init, the first key
  and the first value in coll, then applying f to that result and the
  2nd key and value, etc. If coll contains no entries, returns init
  and f is not called. Note that reduce-kv is supported on vectors,
  where the keys will be the ordinals."
  {:added "1.0"}
  ;; TODO: types
  ([^Callable f init coll]
   (cond
     (instance? KVReduce coll)
     (reduce-kv__ f init coll)

     (instance? Map coll)
     (reduce (fn [ret kv] (f ret (first kv) (second kv))) init coll)

     :else
     (throw (ex-info (str "Cannot reduce-kv on " (type coll)) {})))))

(defn var-get
  "Gets the value in the var object"
  {:added "1.0"}
  [^Var x] (var-get__ x))

(defn var-set
  "Sets the value in the var object to val."
  {:added "1.0"}
  [^Var x val] (var-set__ x val))

(defn ^:private replace-bindings
  [binding-map]
  (reduce-kv (fn [res k v]
               (let [c (var-get k)]
                 (var-set k v)
                 (assoc res k c)))
             {}
             binding-map))

(defn with-bindings*
  "Takes a map of Var/value pairs. Sets the vars to the corresponding values.
  Then calls f with the supplied arguments. Resets the vars back to the original
  values after f returned. Returns whatever f returns."
  {:added "1.0"}
  [^Map binding-map ^Callable f & args]
  (let [existing-bindings (replace-bindings binding-map)]
    (try
      (apply f args)
      (finally
        (replace-bindings existing-bindings)))))

(def
  ^{:doc "The same as with-bindings*"
    :arglists '([binding-map f & args])
    :added "1.0"}
  with-redefs-fn with-bindings*)

(defmacro with-bindings
  "Takes a map of Var/value pairs. Sets the vars to the corresponding values.
  Then executes body. Resets the vars back to the original
  values after body was evaluated. Returns the value of body."
  {:added "1.0"}
  [binding-map & body]
  `(with-bindings* ~binding-map (fn [] ~@body)))

(defmacro binding
  "binding => var-symbol init-expr

  Creates new bindings for the (already-existing) vars, with the
  supplied initial values, executes the exprs in an implicit do, then
  re-establishes the bindings that existed before.  The new bindings
  are made in parallel (unlike let); all init-exprs are evaluated
  before the vars are bound to their new values."
  {:added "1.0"}
  [bindings & body]
  (assert-args
    (vector? bindings) "a vector for its binding"
    (even? (count bindings)) "an even number of forms in binding vector")
  (let [var-ize (fn [var-vals]
                  (loop [ret [] vvs (seq var-vals)]
                    (if vvs
                      (recur  (conj (conj ret `(var ~(first vvs))) (second vvs))
                             (next (next vvs)))
                      (seq ret))))]
    `(with-bindings (hash-map ~@(var-ize bindings)) ~@body)))

(defmacro with-redefs
  "The same as binding"
  {:added "1.0"}
  [bindings & body]
  `(binding ~bindings ~@body))

(defn deref
  "Also reader macro: @var/@atom/@delay. When applied to a var or atom,
  returns its current state. When applied to a delay, forces
  it if not already forced."
  {:added "1.0"}
  [^Deref ref]
  (deref__ ref))

(defn atom
  "Creates and returns an Atom with an initial value of x and zero or
  more options (in any order):

  :meta metadata-map

  If metadata-map is supplied, it will become the metadata on the
  atom."
  {:added "1.0"}
  [x & options]
  (apply atom__ x options))

(defn swap!
  "Atomically swaps the value of atom to be:
  (apply f current-value-of-atom args).
  Returns the value that was swapped in."
  {:added "1.0"}
  [^Atom atom ^Callable f & args]
  (apply swap__ atom f args))

(defn swap-vals!
  "Atomically swaps the value of atom to be:
  (apply f current-value-of-atom args). Note that f may be called
  multiple times, and thus should be free of side effects.
  Returns [old new], the value of the atom before and after the swap."
  {:added "1.0"}
  [^Atom atom ^Callable f & args]
  (apply swap-vals__ atom f args))

(defn reset!
  "Sets the value of atom to newval without regard for the
  current value. Returns newval."
  {:added "1.0"}
  [^Atom atom newval]
  (reset__ atom newval))

(defn reset-vals!
  "Sets the value of atom to newval. Returns [old new], the value of the
  atom before and after the reset."
  {:added "1.0"}
  [^Atom atom newval]
  (reset-vals__ atom newval))

(defn alter-meta!
  "Atomically sets the metadata for a namespace/var/atom to be:

  (apply f its-current-meta args)

  f must be free of side-effects"
  {:added "1.0"}
  [^Ref ref ^Callable f & args]
  (apply alter-meta__ ref f args))

(defn reset-meta!
  "Atomically resets the metadata for a namespace/var/atom"
  {:added "1.0"}
  [^Ref ref ^Map metadata-map] (reset-meta__ ref metadata-map))

(defn find-var
  "Returns the global var named by the namespace-qualified symbol, or
  nil if no var with that name."
  {:added "1.0"}
  [^Symbol sym] (find-var__ sym))

(defn comp
  "Takes a set of functions and returns a fn that is the composition
  of those fns.  The returned fn takes a variable number of args,
  applies the rightmost of fns to the args, the next
  fn (right-to-left) to the result, etc."
  {:added "1.0"}
  ([] identity)
  ([^Callable f] f)
  ([^Callable f ^Callable g]
   (fn
     ([] (f (g)))
     ([x] (f (g x)))
     ([x y] (f (g x y)))
     ([x y z] (f (g x y z)))
     ([x y z & args] (f (apply g x y z args)))))
  ([^Callable f ^Callable g ^Callable h]
   (fn
     ([] (f (g (h))))
     ([x] (f (g (h x))))
     ([x y] (f (g (h x y))))
     ([x y z] (f (g (h x y z))))
     ([x y z & args] (f (g (apply h x y z args))))))
  ([^Callable f1 ^Callable f2 ^Callable f3 & fs]
   (let [fs (reverse (list* f1 f2 f3 fs))]
     (fn [& args]
       (loop [ret (apply (first fs) args) fs (next fs)]
         (if fs
           (recur ((first fs) ret) (next fs))
           ret))))))

(defn juxt
  "Takes a set of functions and returns a fn that is the juxtaposition
  of those fns.  The returned fn takes a variable number of args, and
  returns a vector containing the result of applying each fn to the
  args (left-to-right).
  ((juxt a b c) x) => [(a x) (b x) (c x)]"
  {:added "1.0"}
  ([^Callable f]
   (fn
     ([] [(f)])
     ([x] [(f x)])
     ([x y] [(f x y)])
     ([x y z] [(f x y z)])
     ([x y z & args] [(apply f x y z args)])))
  ([^Callable f ^Callable g]
   (fn
     ([] [(f) (g)])
     ([x] [(f x) (g x)])
     ([x y] [(f x y) (g x y)])
     ([x y z] [(f x y z) (g x y z)])
     ([x y z & args] [(apply f x y z args) (apply g x y z args)])))
  ([^Callable f ^Callable g ^Callable h]
   (fn
     ([] [(f) (g) (h)])
     ([x] [(f x) (g x) (h x)])
     ([x y] [(f x y) (g x y) (h x y)])
     ([x y z] [(f x y z) (g x y z) (h x y z)])
     ([x y z & args] [(apply f x y z args) (apply g x y z args) (apply h x y z args)])))
  ([^Callable f ^Callable g ^Callable h & fs]
   (let [fs (list* f g h fs)]
     (fn
       ([] (reduce #(conj %1 (%2)) [] fs))
       ([x] (reduce #(conj %1 (%2 x)) [] fs))
       ([x y] (reduce #(conj %1 (%2 x y)) [] fs))
       ([x y z] (reduce #(conj %1 (%2 x y z)) [] fs))
       ([x y z & args] (reduce #(conj %1 (apply %2 x y z args)) [] fs))))))

(defn partial
  "Takes a function f and fewer than the normal arguments to f, and
  returns a fn that takes a variable number of additional args. When
  called, the returned function calls f with args + additional args."
  {:added "1.0"}
  ([^Callable f] f)
  ([^Callable f arg1]
   (fn [& args] (apply f arg1 args)))
  ([^Callable f arg1 arg2]
   (fn [& args] (apply f arg1 arg2 args)))
  ([^Callable f arg1 arg2 arg3]
   (fn [& args] (apply f arg1 arg2 arg3 args)))
  ([^Callable f arg1 arg2 arg3 & more]
   (fn [& args] (apply f arg1 arg2 arg3 (concat more args)))))

(defn sequence
  "Coerces coll to a (possibly empty) sequence, if it is not already
  one. Will not force a lazy seq. (sequence nil) yields ()"
  {:added "1.0"}
  ;; TODO: types (Seq or Seqable)
  [coll]
  (if (seq? coll)
    coll
    (or (seq coll) ())))

(defn every?
  "Returns true if (pred x) is logical true for every x in coll, else
  false."
  {:tag Bool
  :added "1.0"}
  [^Callable pred ^Seqable coll]
  (cond
    (nil? (seq coll)) true
    (pred (first coll)) (recur pred (next coll))
    :else false))

(def
  ^{:tag Bool
    :doc "Returns false if (pred x) is logical true for every x in
         coll, else true."
         :arglists '([pred coll])
         :added "1.0"}
  not-every? (comp not every?))

(defn some
  "Returns the first logical true value of (pred x) for any x in coll,
  else nil.  One common idiom is to use a set as pred, for example
  this will return :fred if :fred is in the sequence, otherwise nil:
  (some #{:fred} coll)"
  {:added "1.0"}
  [^Callable pred ^Seqable coll]
  (when (seq coll)
    (or (pred (first coll)) (recur pred (next coll)))))

(def
  ^{:tag Bool
    :doc "Returns false if (pred x) is logical true for any x in coll,
         else true."
         :arglists '([pred coll])
         :added "1.0"}
  not-any? (comp not some))

(defn map
  "Returns a lazy sequence consisting of the result of applying f to the
  set of first items of each coll, followed by applying f to the set
  of second items in each coll, until any one of the colls is
  exhausted.  Any remaining items in other colls are ignored. Function
  f should accept number-of-colls arguments."
  {:added "1.0"}
  ([^Callable f ^Seqable coll]
   (lazy-seq
    (when-let [s (seq coll)]
      (cons (f (first s)) (map f (rest s))))))
  ([^Callable f ^Seqable c1 ^Seqable c2]
   (lazy-seq
    (let [s1 (seq c1) s2 (seq c2)]
      (when (and s1 s2)
        (cons (f (first s1) (first s2))
              (map f (rest s1) (rest s2)))))))
  ([^Callable f ^Seqable c1 ^Seqable c2 ^Seqable c3]
   (lazy-seq
    (let [s1 (seq c1) s2 (seq c2) s3 (seq c3)]
      (when (and  s1 s2 s3)
        (cons (f (first s1) (first s2) (first s3))
              (map f (rest s1) (rest s2) (rest s3)))))))
  ([^Callable f ^Seqable c1 ^Seqable c2 ^Seqable c3 & colls]
   (let [step (fn step [cs]
                (lazy-seq
                 (let [ss (map seq cs)]
                   (when (every? identity ss)
                     (cons (map first ss) (step (map rest ss)))))))]
     (map #(apply f %) (step (conj colls c3 c2 c1))))))

(defn mapcat
  "Returns the result of applying concat to the result of applying map
  to f and colls.  Thus function f should return a collection."
  {:added "1.0"}
  [^Callable f & colls]
  (apply concat (apply map f colls)))

(defn filter
  "Returns a lazy sequence of the items in coll for which
  (pred item) returns true. pred must be free of side-effects."
  {:added "1.0"}
  ([^Callable pred ^Seqable coll]
   (lazy-seq
    (when-let [s (seq coll)]
      (let [f (first s) r (rest s)]
        (if (pred f)
          (cons f (filter pred r))
          (filter pred r)))))))

(defn remove
  "Returns a lazy sequence of the items in coll for which
  (pred item) returns false. pred must be free of side-effects."
  {:added "1.0"}
  [^Callable pred ^Seqable coll]
  (filter (complement pred) coll))

(defn take
  "Returns a lazy sequence of the first n items in coll, or all items if
  there are fewer than n."
  {:added "1.0"}
  [^Number n ^Seqable coll]
  (lazy-seq
   (when (pos? n)
     (when-let [s (seq coll)]
       (cons (first s) (take (dec n) (rest s)))))))

(defn take-while
  "Returns a lazy sequence of successive items from coll while
  (pred item) returns true. pred must be free of side-effects."
  {:added "1.0"}
  [^Callable pred ^Seqable coll]
  (lazy-seq
   (when-let [s (seq coll)]
     (when (pred (first s))
       (cons (first s) (take-while pred (rest s)))))))

(defn drop
  "Returns a lazy sequence of all but the first n items in coll."
  {:added "1.0"}
  [^Number n ^Seqable coll]
  (let [step (fn [n coll]
               (let [s (seq coll)]
                 (if (and (pos? n) s)
                   (recur (dec n) (rest s))
                   s)))]
    (lazy-seq (step n coll))))

(defn drop-last
  "Return a lazy sequence of all but the last n (default 1) items in coll"
  {:added "1.0"}
  ([^Seqable s] (drop-last 1 s))
  ([^Number n ^Seqable s] (map (fn [x _] x) s (drop n s))))

(defn take-last
  "Returns a seq of the last n items in coll.  Depending on the type
  of coll may be no better than linear time.  For vectors, see also subvec."
  {:added "1.0"}
  [^Number n ^Seqable coll]
  (loop [s (seq coll) lead (seq (drop n coll))]
    (if lead
      (recur (next s) (next lead))
      s)))

(defn drop-while
  "Returns a lazy sequence of the items in coll starting from the first
  item for which (pred item) returns logical false."
  {:added "1.0"}
  [^Callable pred ^Seqable coll]
  (let [step (fn [pred coll]
               (let [s (seq coll)]
                 (if (and s (pred (first s)))
                   (recur pred (rest s))
                   s)))]
    (lazy-seq (step pred coll))))

(defn cycle
  "Returns a lazy (infinite!) sequence of repetitions of the items in coll."
  {:added "1.0"}
  [^Seqable coll]
  (lazy-seq
   (when-let [s (seq coll)]
     (concat s (cycle s)))))

(defn split-at
  "Returns a vector of [(take n coll) (drop n coll)]"
  {:added "1.0"}
  [^Number n ^Seqable coll]
  [(take n coll) (drop n coll)])

(defn split-with
  "Returns a vector of [(take-while pred coll) (drop-while pred coll)]"
  {:added "1.0"}
  [^Callable pred ^Seqable coll]
  [(take-while pred coll) (drop-while pred coll)])

(defn repeat
  "Returns a lazy (infinite!, or length n if supplied) sequence of xs."
  {:added "1.0"}
  ([x] (lazy-seq (cons x (repeat x))))
  ([^Number n x] (take n (repeat x))))

(defn iterate
  "Returns a lazy sequence of x, (f x), (f (f x)) etc. f must be free of side-effects"
  {:added "1.0"}
  [^Callable f x] (cons x (lazy-seq (iterate f (f x)))))

(defn range
  "Returns a lazy seq of nums from start (inclusive) to end
  (exclusive), by step, where start defaults to 0, step to 1, and end to
  infinity. When step is equal to 0, returns an infinite sequence of
  start. When start is equal to end, returns empty list."
  {:added "1.0"}
  ([] (iterate inc 0))
  ([^Number end] (range 0 end 1))
  ([^Number start ^Number end] (range start end 1))
  ([^Number start ^Number end ^Number step]
   (lazy-seq
    (let [comp (cond
                 (or (zero? step) (= start end)) not=
                 (pos? step) <
                 (neg? step) >)]
      (if (comp start end)
        (cons start (range (+ start step) end step))
        ())))))

(defn merge
  "Returns a map that consists of the rest of the maps conj-ed onto
  the first.  If a key occurs in more than one map, the mapping from
  the latter (left-to-right) will be the mapping in the result."
  {:added "1.0"}
  ;; TODO: types (define first few arities explicitly?)
  [& maps]
  (when (some identity maps)
    (reduce #(conj (or %1 {}) %2) maps)))

(defn merge-with
  "Returns a map that consists of the rest of the maps conj-ed onto
  the first.  If a key occurs in more than one map, the mapping(s)
  from the latter (left-to-right) will be combined with the mapping in
  the result by calling (f val-in-result val-in-latter)."
  {:added "1.0"}
  [^Callable f & maps]
  (when (some identity maps)
    (let [merge-entry (fn [m e]
                        (let [k (key e) v (val e)]
                          (if (contains? m k)
                            (assoc m k (f (get m k) v))
                            (assoc m k v))))
          merge2 (fn [m1 m2]
                   (reduce merge-entry (or m1 {}) (seq m2)))]
      (reduce merge2 maps))))

(defn zipmap
  "Returns a map with the keys mapped to the corresponding vals."
  {:added "1.0"}
  [^Seqable keys ^Seqable vals]
  (loop [map {}
         ks (seq keys)
         vs (seq vals)]
    (if (and ks vs)
      (recur (assoc map (first ks) (first vs))
             (next ks)
             (next vs))
      map)))

(defmacro declare
  "defs the supplied var names with no bindings, useful for making forward declarations."
  {:added "1.0"}
  [& names] `(do ~@(map #(list 'def (vary-meta % assoc :declared true)) names)))

(defn sort
  "Returns a sorted sequence of the items in coll. If no comparator is
  supplied, uses compare."
  {:added "1.0"}
  ([^Seqable coll]
   (sort compare coll))
  ([^Comparator comp ^Seqable coll]
   (sort__ comp coll)))

(defn sort-by
  "Returns a sorted sequence of the items in coll, where the sort
  order is determined by comparing (keyfn item).  If no comparator is
  supplied, uses compare."
  {:added "1.0"}
  ([^Callable keyfn ^Seqable coll]
   (sort-by keyfn compare coll))
  ([^Callable keyfn ^Comparator comp ^Seqable coll]
   (sort (fn [x y] (comp (keyfn x) (keyfn y))) coll)))

(defn dorun
  "When lazy sequences are produced via functions that have side
  effects, any effects other than those needed to produce the first
  element in the seq do not occur until the seq is consumed. dorun can
  be used to force any effects. Walks through the successive nexts of
  the seq, does not retain the head and returns nil."
  {:added "1.0"}
  ([^Seqable coll]
   (when (seq coll)
     (recur (next coll))))
  ([^Number n ^Seqable coll]
   (when (and (seq coll) (pos? n))
     (recur (dec n) (next coll)))))

(defn doall
  "When lazy sequences are produced via functions that have side
  effects, any effects other than those needed to produce the first
  element in the seq do not occur until the seq is consumed. doall can
  be used to force any effects. Walks through the successive nexts of
  the seq, retains the head and returns it, thus causing the entire
  seq to reside in memory at one time."
  {:added "1.0"}
  ([^Seqable coll]
   (dorun coll)
   coll)
  ([^Number n ^Seqable coll]
   (dorun n coll)
   coll))

(defn nthnext
  "Returns the nth next of coll, (seq coll) when n is 0."
  {:added "1.0"}
  [^Seqable coll ^Number n]
  (loop [n n xs (seq coll)]
    (if (and xs (pos? n))
      (recur (dec n) (next xs))
      xs)))

(defn nthrest
  "Returns the nth rest of coll, coll when n is 0."
  {:added "1.0"}
  [^Seqable coll ^Number n]
  (loop [n n xs coll]
    (if (and (pos? n) (seq xs))
      (recur (dec n) (rest xs))
      xs)))

(defn partition
  "Returns a lazy sequence of lists of n items each, at offsets step
  apart. If step is not supplied, defaults to n, i.e. the partitions
  do not overlap. If a pad collection is supplied, use its elements as
  necessary to complete last partition upto n items. In case there are
  not enough padding elements, return a partition with less than n items."
  {:added "1.0"}
  ([^Number n ^Seqable coll]
   (partition n n coll))
  ([^Number n ^Number step ^Seqable coll]
   (lazy-seq
    (when-let [s (seq coll)]
      (let [p (doall (take n s))]
        (when (= n (count p))
          (cons p (partition n step (nthrest s step))))))))
  ([^Number n ^Number step ^Seqable pad ^Seqable coll]
   (lazy-seq
    (when-let [s (seq coll)]
      (let [p (doall (take n s))]
        (if (= n (count p))
          (cons p (partition n step pad (nthrest s step)))
          (list (take n (concat p pad)))))))))

(defn eval
  "Evaluates the form data structure (not text!) and returns the result."
  {:added "1.0"}
  [form] (eval__ form))

(defmacro doseq
  "Repeatedly executes body (presumably for side-effects) with
  bindings and filtering as provided by \"for\".  Does not retain
  the head of the sequence. Returns nil."
  {:added "1.0"}
  [seq-exprs & body]
  (assert-args
   (vector? seq-exprs) "a vector for its binding"
   (even? (count seq-exprs)) "an even number of forms in binding vector")
  (let [step (fn step [recform exprs]
               (if-not exprs
                 [true `(do ~@body)]
                 (let [k (first exprs)
                       v (second exprs)
                       seqsym (when-not (keyword? k) (gensym))
                       recform (if (keyword? k) recform `(recur (next ~seqsym)))
                       steppair (step recform (nnext exprs))
                       needrec (steppair 0)
                       subform (steppair 1)]
                   (cond
                     (= k :let) [needrec `(let ~v ~subform)]
                     (= k :while) [false `(when ~v
                                            ~subform
                                            ~@(when needrec [recform]))]
                     (= k :when) [false `(if ~v
                                           (do
                                             ~subform
                                             ~@(when needrec [recform]))
                                           ~recform)]
                     :else [true `(loop [~seqsym (seq ~v)]
                                    (when ~seqsym
                                      (let [~k (first ~seqsym)]
                                        ~subform
                                        ~@(when needrec [recform]))))]))))]
    (nth (step nil (seq seq-exprs)) 1)))

(defmacro dotimes
  "bindings => name n

  Repeatedly executes body (presumably for side-effects) with name
  bound to integers from 0 through n-1."
  {:added "1.0"}
  [bindings & body]
  (assert-args
   (vector? bindings) "a vector for its binding"
   (= 2 (count bindings)) "exactly 2 forms in binding vector")
  (let [i (first bindings)
        n (second bindings)]
    `(let [n# (int__ ~n)]
       (loop [~i 0]
         (when (< ~i n#)
           ~@body
           (recur (inc ~i)))))))

(defn num
  "Coerce to Number"
  {:tag Number
  :added "1.0"}
  [^Number x] (num__ x))

(defn double
  "Coerce to double"
  {:added "1.0"}
  [^Number x] (double__ x))

(defn char
  "Coerce to char"
  {:added "1.0"}
  ;; TODO: types (Char or Number)
  [x] (char__ x))

(defn boolean
  "Coerce to boolean"
  {:added "1.0"}
  [x] (boolean__ x))

(defn number?
  "Returns true if x is a Number"
  {:added "1.0"}
  [x]
  (instance? Number x))

(defn mod
  "Modulus of num and div. Truncates toward negative infinity."
  {:added "1.0"}
  [^Number num ^Number div]
  (let [m (rem num div)]
    (if (or (zero? m) (= (pos? num) (pos? div)))
      m
      (+ m div))))

(defn ratio?
  "Returns true if n is a Ratio"
  {:added "1.0"}
  [n] (instance? Ratio n))

(defn numerator
  "Returns the numerator part of a Ratio."
  {:tag BigInt
  :added "1.0"}
  [^Ratio r]
  (numerator__ r))

(defn denominator
  "Returns the denominator part of a Ratio."
  {:tag BigInt
  :added "1.0"}
  [^Ratio r]
  (denominator__ r))

(defn bigfloat?
  "Returns true if n is a BigFloat"
  {:added "1.0"}
  [n] (instance? BigFloat n))

(defn float?
  "Returns true if n is a floating point number"
  {:added "1.0"}
  [n]
  (instance? Double n))

(defn rational?
  "Returns true if n is a rational number"
  {:added "1.0"}
  [n]
  (or (integer? n) (ratio? n)))

(defn bigint
  "Coerce to BigInt"
  {:tag BigInt
  :added "1.0"}
  [x]
  ;; TODO: types (Number or String)
  (bigint__ x))

(defn bigfloat
  "Coerce to BigFloat"
  {:tag BigFloat
  :added "1.0"}
  [x]
  ;; TODO: types (Number or String)
  (bigfloat__ x))

(def
  ^{:arglists '([& args])
    :doc "Prints the object(s) to the output stream that is the current value
         of *out*.  Prints the object(s), separated by spaces if there is
         more than one.  By default, pr and prn print in a way that objects
         can be read by the reader"
         :added "1.0"}
  pr pr__)

(defn pprint
  "Pretty prints x to the output stream that is the current value of *out*."
  {:added "1.0"}
  [x]
  (pprint__ x))

(defn newline
  "Writes a platform-specific newline to *out*"
  {:added "1.0"}
  []
  (newline__))

(defn flush
  "Flushes the output stream that is the current value of
  *out*"
  {:added "1.0"}
  []
  (flush__ *out*)
  nil)

(def
  ^{:doc
    "When set to true, output will be flushed whenever a newline is printed.

    Defaults to true."
    :added "1.0"}
  *flush-on-newline* true)

(defn prn
  "Same as pr followed by (newline). Observes *flush-on-newline*"
  {:added "1.0"}
  [& more]
  (apply pr more)
  (newline)
  (when *flush-on-newline*
    (flush)))

(defn print
  "Prints the object(s) to the output stream that is the current value
  of *out*.  print and println produce output for human consumption."
  {:added "1.0"}
  [& more]
  (binding [*print-readably* nil]
    (apply pr more)))

(defn println
  "Same as print followed by (newline)"
  {:added "1.0"}
  [& more]
  (binding [*print-readably* nil]
    (apply prn more)))

(defn read
  "Reads the next object from reader (defaults to *in*)"
  {:added "1.0"}
  ([] (read *in*))
  ([reader] (read__ reader)))

(def
  ^{:arglists '([])
    :doc "Reads the next line from *in*. Returns nil if an error (such as EOF) is detected."
    :added "1.0"}
  read-line read-line__)

(def
  ^{:arglists '([s])
    :doc "Reads one object from the string s."
    :added "1.0"}
  read-string read-string__)

(defn subvec
  "Returns a persistent vector of the items in vector from
  start (inclusive) to end (exclusive).  If end is not supplied,
  defaults to (count vector). This operation is O(1) and very fast, as
  the resulting vector shares structure with the original and no
  trimming is done."
  {:added "1.0"}
  ([^Vector v ^Int start]
   (subvec v start (count v)))
  ([^Vector v ^Int start ^Int end]
   (subvec__ v start end)))

(defmacro doto
  "Evaluates x then calls all of the methods and functions with the
  value of x supplied at the front of the given arguments.  The forms
  are evaluated in order.  Returns x."
  {:added "1.0"}
  [x & forms]
  (let [gx (gensym)]
    `(let [~gx ~x]
       ~@(map (fn [f]
                (if (seq? f)
                  `(~(first f) ~gx ~@(next f))
                  `(~f ~gx)))
              forms)
       ~gx)))

(defmacro time
  "Evaluates expr and prints the time it took.  Returns the value of expr."
  {:added "1.0"}
  [expr]
  `(let [start# (nano-time__)
         ret# ~expr]
     (prn (str "Elapsed time: " (/ (double (- (nano-time__) start#)) 1000000.0) " msecs"))
     ret#))

(defn macroexpand-1
  "If form represents a macro form, returns its expansion, else returns form."
  {:added "1.0"}
  [form]
  (macroexpand-1__ form))

(defn macroexpand
  "Repeatedly calls macroexpand-1 on form until it no longer
  represents a macro form, then returns it.  Note neither
  macroexpand-1 nor macroexpand expand macros in subforms."
  {:added "1.0"}
  [form]
  (let [ex (macroexpand-1 form)]
    (if (identical? ex form)
      form
      (macroexpand ex))))

(defn load-string
  "Sequentially read and evaluate the set of forms contained in the
  string"
  {:added "1.0"}
  [^String s]
  (load-string__ s))

(defn set?
  "Returns true if x implements Set"
  {:added "1.0"}
  [x] (instance? Set x))

(defn set
  "Returns a set of the distinct elements of coll."
  {:added "1.0"}
  [^Seqable coll]
  (if (set? coll)
    (with-meta coll nil)
    (reduce conj #{} coll)))

(defn ^:private filter-key
  [keyfn pred amap]
  (loop [ret {} es (seq amap)]
    (if es
      (if (pred (keyfn (first es)))
        (recur (assoc ret (key (first es)) (val (first es))) (next es))
        (recur ret (next es)))
      ret)))

(defn find-ns
  "Returns the namespace named by the symbol or nil if it doesn't exist."
  {:added "1.0"}
  [^Symbol sym] (find-ns__ sym))

(defn create-ns
  "Create a new namespace named by the symbol if one doesn't already
  exist, returns it or the already-existing namespace of the same
  name."
  {:added "1.0"}
  [^Symbol sym] (create-ns__ sym))

(defn remove-ns
  "Removes the namespace named by the symbol. Use with caution.
  Cannot be used to remove the clojure namespace."
  {:added "1.0"}
  [^Symbol sym] (remove-ns__ sym))

(defn all-ns
  "Returns a sequence of all namespaces."
  {:added "1.0"}
  [] (all-ns__))

(defn the-ns
  "If passed a namespace, returns it. Else, when passed a symbol,
  returns the namespace named by it, throwing an exception if not
  found."
  {:added "1.0"}
  ^Namespace [x]
  ;; TODO: types (Namespace or Symbol)
  (if (instance? Namespace x)
    x
    (or (find-ns x)
        (if *linter-mode*
          (do
            (println-linter__ (ex-info (str "No namespace: " x " found")
                                  {:form x :_prefix "Parse warning"}))
            (create-ns__ x))
          (throw (ex-info (str "No namespace: " x " found") {:form x}))))))

(defn ns-name
  "Returns the name of the namespace, a symbol."
  {:added "1.0"}
  [ns]
  ;; TODO: types (Namespace or Symbol)
  (ns-name__ (the-ns ns)))

(defn ns-map
  "Returns a map of all the mappings for the namespace."
  {:added "1.0"}
  [ns]
  ;; TODO: types (Namespace or Symbol)
  (ns-map__ (the-ns ns)))

(defn ns-unmap
  "Removes the mappings for the symbol from the namespace."
  {:added "1.0"}
  [ns ^Symbol sym]
  ;; TODO: types (Namespace or Symbol)
  (ns-unmap__ (the-ns ns) sym))

(defn ^:private public?
  [v]
  (not (:private (meta v))))

(defn ns-publics
  "Returns a map of the public intern mappings for the namespace."
  {:added "1.0"}
  [ns]
  ;; TODO: types (Namespace or Symbol)
  (let [ns (the-ns ns)]
    (filter-key val (fn [^Var v] (and (instance? Var v)
                                      (= ns (var-ns__ v))
                                      (public? v)))
                (ns-map ns))))

(defn ns-interns
  "Returns a map of the intern mappings for the namespace."
  {:added "1.0"}
  [ns]
  ;; TODO: types (Namespace or Symbol)
  (let [ns (the-ns ns)]
    (filter-key val (fn [^Var v] (and (instance? Var v)
                                      (= ns (var-ns__ v))))
                (ns-map ns))))

(defn ^:private get-refer-opt
  [opts]
  (:refer opts))

(defn intern
  "Finds or creates a var named by the symbol name in the namespace
  ns (which can be a symbol or a namespace), setting its root binding
  to val if supplied. The namespace must exist. The var will adopt any
  metadata from the name symbol.  Returns the var."
  {:added "1.0"}
  ([ns ^Symbol name]
   ;; TODO: types (Namespace or Symbol)
   (let [v (intern__ (the-ns ns) name)]
     (when (meta name) (set-meta__ v (meta name)))
     v))
  ([ns ^Symbol name val]
    ;; TODO: types (Namespace or Symbol)
   (let [v (intern__ (the-ns ns) name val)]
     (when (meta name) (set-meta__ v (meta name)))
     v)))

(defn refer
  "refers to all public vars of ns, subject to filters.
  filters can include at most one each of:

  :exclude list-of-symbols
  :only list-of-symbols
  :rename map-of-fromsymbol-tosymbol

  For each public interned var in the namespace named by the symbol,
  adds a mapping from the name of the var to the var to the current
  namespace.  Throws an exception if name is already mapped to
  something else in the current namespace. Filters can be used to
  select a subset, via inclusion or exclusion, or to provide a mapping
  to a symbol different from the var's name, in order to prevent
  clashes. Use :use in the ns macro in preference to calling this directly."
  {:added "1.0"}
  [^Symbol ns-sym & filters]
  (let [ns (or (find-ns ns-sym) (throw (ex-info (str "No namespace: " ns-sym) {:form ns-sym})))
        fs (apply hash-map filters)
        nspublics (ns-publics ns)
        rename (or (:rename fs) {})
        exclude (set (:exclude fs))
        to-do (if (= :all (get-refer-opt fs))
                (keys nspublics)
                (or (get-refer-opt fs) (:only fs) (keys nspublics)))]
    (when (and to-do (not (instance? Sequential to-do)))
      (throw (ex-info ":only/:refer value must be a sequential collection of symbols" {:form ns-sym})))
    (doseq [sym to-do]
      (when-not (exclude sym)
        (let [v (nspublics sym)]
          (when-not (or *linter-mode* v)
            (throw (ex-info
                    (if (get (ns-interns ns) sym)
                      (str sym " is not public")
                      (str sym " does not exist"))
                    {:form ns-sym})))
          (refer__ *ns* (or (rename sym) sym)
                   (or v (intern-fake-var__
                          ns-sym
                          sym
                          (first (filter #(= sym %) (:refer-macros fs)))))))))))

(defn ns-refers
  "Returns a map of the refer mappings for the namespace."
  {:added "1.0"}
  [ns]
  ;; TODO: types (Namespace or Symbol)
  (let [ns (the-ns ns)]
    (filter-key val (fn [^Var v] (and (instance? Var v)
                                      (not= ns (var-ns__ v))))
                (ns-map ns))))

(defn alias
  "Add an alias in the current namespace to another
  namespace. Arguments are two symbols: the alias to be used, and
  the symbolic name of the target namespace. Use :as in the ns macro in preference
  to calling this directly."
  {:added "1.0"}
  [^Symbol alias namespace-sym]
  ;; TODO: types (Namespace or Symbol)
  (alias__ *ns* alias (the-ns namespace-sym)))

(defn ns-aliases
  "Returns a map of the aliases for the namespace."
  {:added "1.0"}
  [ns]
  ;; TODO: types (Namespace or Symbol)
  (ns-aliases__ (the-ns ns)))

(defn ns-unalias
  "Removes the alias for the symbol from the namespace."
  {:added "1.0"}
  [ns ^Symbol sym]
  ;; TODO: types (Namespace or Symbol)
  (ns-unalias__ (the-ns ns) sym))

(defn take-nth
  "Returns a lazy seq of every nth item in coll."
  {:added "1.0"}
  [^Number n ^Seqable coll]
  (lazy-seq
   (when-let [s (seq coll)]
     (cons (first s) (take-nth n (drop n s))))))

(defn interleave
  "Returns a lazy seq of the first item in each coll, then the second etc."
  {:added "1.0"}
  ([] ())
  ([^Seqable c1] (lazy-seq c1))
  ([^Seqable c1 ^Seqable c2]
   (lazy-seq
    (let [s1 (seq c1) s2 (seq c2)]
      (when (and s1 s2)
        (cons (first s1) (cons (first s2)
                               (interleave (rest s1) (rest s2))))))))
  ([^Seqable c1 ^Seqable c2 & colls]
   (lazy-seq
    (let [ss (map seq (conj colls c2 c1))]
      (when (every? identity ss)
        (concat (map first ss) (apply interleave (map rest ss))))))))

(defn ns-resolve
  "Returns the var or type to which a symbol will be resolved in the
  namespace (unless found in the environment), else nil.  Note that
  if the symbol is fully qualified, the var/Type to which it resolves
  need not be present in the namespace."
  {:added "1.0"}
  ;; TODO: ns is namespace or symbol
  ([ns ^Symbol sym]
    (ns-resolve ns nil sym))
  ([ns ^Gettable env ^Symbol sym]
    (when-not (contains? env sym)
      (ns-resolve__ (the-ns ns) sym))))

(defn resolve
  "Same as (ns-resolve *ns* sym) or (ns-resolve *ns* env sym)"
  {:added "1.0"}
  ([^Symbol sym] (ns-resolve *ns* sym))
  ([^Gettable env ^Symbol sym] (ns-resolve *ns* env sym)))

(def
  ^{:arglists '([& keyvals])
    :doc "Constructs an array-map. If any keys are equal, they are handled as
         if by repeated uses of assoc."
         :added "1.0"}
  array-map array-map__)

;redefine let and loop  with destructuring
(defn ^:private destructure [bindings]
  (let [mark-as (fn [s]
                  (if (and *linter-mode* (false? (:unused-as (:rules *linter-config*))))
                    (vary-meta s assoc :skip-unused true)
                    s))
        bents (partition 2 bindings)
        pb (fn pb [bvec b v]
             (let [pvec
                   (fn [bvec b val]
                     (let [gvec (gensym "vec__")
                           gseq (gensym "seq__")
                           gfirst (gensym "first__")
                           has-rest (some #{'&} b)]
                       (loop [ret (let [ret (conj bvec gvec val)]
                                    (if has-rest
                                      (conj ret gseq (list `seq gvec))
                                      ret))
                              n 0
                              bs b
                              seen-rest? false]
                         (if (seq bs)
                           (let [firstb (first bs)]
                             (cond
                               (= firstb '&) (recur (pb ret (second bs) gseq)
                                                    n
                                                    (nnext bs)
                                                    true)
                               (= firstb :as) (pb ret (mark-as (second bs)) gvec)
                               :else (if seen-rest?
                                       (throw (ex-info "Unsupported binding form, only :as can follow & parameter" {:form bindings}))
                                       (recur (pb (if has-rest
                                                    (conj ret
                                                          gfirst `(first ~gseq)
                                                          gseq `(next ~gseq))
                                                    ret)
                                                  firstb
                                                  (if has-rest
                                                    gfirst
                                                    (list `nth gvec n nil)))
                                              (inc n)
                                              (next bs)
                                              seen-rest?))))
                           ret))))
                   pmap
                   (fn [bvec b v]
                     (let [gmap (gensym "map__")
                           gmapseq (with-meta gmap {:tag 'Seq})
                           defaults (:or b)]
                       (loop [ret (-> bvec (conj gmap) (conj v)
                                      (conj gmap) (conj `(if (seq? ~gmap) (apply array-map__ (seq ~gmapseq)) ~gmap))
                                      ((fn [ret]
                                         (if (:as b)
                                           (conj ret (mark-as (:as b)) gmap)
                                           ret))))
                              bes (let [transforms
                                        (reduce
                                         (fn [transforms mk]
                                           (if (keyword? mk)
                                             (let [mkns (namespace mk)
                                                   mkn (name mk)]
                                               (cond (= mkn "keys") (assoc transforms mk #(keyword (or mkns (namespace %)) (name %)))
                                                 (= mkn "syms") (assoc transforms mk #(list `quote (symbol (or mkns (namespace %)) (name %))))
                                                 (= mkn "strs") (assoc transforms mk str)
                                                 :else transforms))
                                             transforms))
                                         {}
                                         (keys b))]
                                    (reduce
                                     (fn [bes entry]
                                       (reduce #(assoc %1 %2 ((val entry) %2))
                                               (dissoc bes (key entry))
                                               ((key entry) bes)))
                                     (dissoc b :as :or)
                                     transforms))]
                         (if (seq bes)
                           (let [bb (key (first bes))
                                 bk (val (first bes))
                                 local (if (instance? Named bb) (derive-info__ (with-meta (symbol nil (name bb)) (meta bb)) bb) bb)
                                 bv (if (contains? defaults local)
                                      (list `get gmap bk (defaults local))
                                      (list `get gmap bk))]
                             (recur (if (ident? bb)
                                      (-> ret (conj local bv))
                                      (pb ret bb bv))
                                    (next bes)))
                           ret))))]
               (cond
                 (symbol? b) (-> bvec (conj b) (conj v))
                 (vector? b) (pvec bvec b v)
                 (map? b) (pmap bvec b v)
                 :else (throw (ex-info (str "Unsupported binding form: " b) {:form b})))))
        process-entry (fn [bvec b] (pb bvec (first b) (second b)))]
    (if (every? symbol? (map first bents))
      bindings
      (with-meta
        (reduce process-entry [] bents)
        (meta bindings)))))

(defmacro let
  "binding => binding-form init-expr

  Evaluates the exprs in a lexical context in which the symbols in
  the binding-forms are bound to their respective init-exprs or parts
  therein."
  {:added "1.0", :special-form true, :forms '[(let [bindings*] exprs*)]}
  [bindings & body]
  (assert-args
   (vector? bindings) "a vector for its binding"
   (even? (count bindings)) "an even number of forms in binding vector")
  `(let* ~(destructure bindings) ~@body))

(defn ^{:private true}
  maybe-destructured
  [params body]
  (if (every? symbol? params)
    (cons params body)
    (loop [params params
           new-params (with-meta [] (meta params))
           lets []]
      (if params
        (if (symbol? (first params))
          (recur (next params) (conj new-params (first params)) lets)
          (let [gparam (gensym "p__")]
            (recur (next params) (conj new-params gparam)
                   (-> lets (conj (first params)) (conj gparam)))))
        `(~new-params
          (let ~lets
            ~@body))))))

;redefine fn with destructuring and pre/post conditions
(defmacro fn
  "params => positional-params* , or positional-params* & next-param
  positional-param => binding-form
  next-param => binding-form
  name => symbol

  Defines a function"
  {:added "1.0", :special-form true,
  :forms '[(fn name? [params* ] exprs*) (fn name? ([params* ] exprs*)+)]}
  [& sigs]
  (let [name (if (symbol? (first sigs)) (first sigs) nil)
        sigs (if name (next sigs) sigs)
        sigs (if (vector? (first sigs))
               (list sigs)
               (if (seq? (first sigs))
                 sigs
                 ;; Assume single arity syntax
                 (throw (ex-info
                         (if (seq sigs)
                           (str "Parameter declaration \""
                                (first sigs)
                                "\" must be a vector")
                           (str "Parameter declaration missing"))
                         {:form &form}))))
        psig (fn* [sig]
                  ;; Ensure correct type before destructuring sig
                  (when (not (seq? sig))
                    (throw (ex-info
                            (str "Invalid signature: \"" sig
                                 "\" must be a list")
                            {:form &form})))
                  (let [[params & body] sig
                        _ (when (not (vector? params))
                            (throw (ex-info
                                    (if (seq? (first sigs))
                                      (str "Parameter declaration \"" params
                                           "\" must be a vector")
                                      (str "Invalid signature: \"" sig
                                           "\" must be a list"))
                                    {:form &form})))
                        conds (when (and (next body) (map? (first body)))
                                (first body))
                        body (if conds (next body) body)
                        conds (or conds (meta params))
                        pre (:pre conds)
                        post (:post conds)
                        body (if post
                               `((let [~'% ~(if (< 1 (count body))
                                              `(do ~@body)
                                              (first body))]
                                   ~@(map (fn* [c] `(assert ~c)) post)
                                   ~'%))
                               body)
                        body (if pre
                               (concat (map (fn* [c] `(assert ~c)) pre)
                                       body)
                               body)]
                    (derive-info__ (maybe-destructured params body) sig)))
        new-sigs (map psig sigs)]
    (with-meta
      (if name
        (list* 'fn* name new-sigs)
        (cons 'fn* new-sigs))
      (meta &form))))

(defmacro loop
  "Evaluates the exprs in a lexical context in which the symbols in
  the binding-forms are bound to their respective init-exprs or parts
  therein. Acts as a recur target."
  {:added "1.0", :special-form true, :forms '[(loop [bindings*] exprs*)]}
  [bindings & body]
  (assert-args
   (vector? bindings) "a vector for its binding"
   (even? (count bindings)) "an even number of forms in binding vector")
  (let [db (destructure bindings)]
    (if (= db bindings)
      `(loop* ~bindings ~@body)
      (let [vs (take-nth 2 (drop 1 bindings))
            bs (take-nth 2 bindings)
            gs (map (fn [b] (if (symbol? b) b (gensym))) bs)
            bfs (with-meta
                  (reduce (fn [ret [b v g]]
                            (if (symbol? b)
                              (conj ret g v)
                              (conj ret g v (vary-meta b assoc :skip-unused true) g)))
                          [] (map vector bs vs gs))
                  {:skip-unused true})]
        `(let ~bfs
           (loop* ~(vec (interleave gs gs))
                  (let ~(vec (interleave bs gs))
                    ~@body)))))))

(defmacro when-first
  "bindings => x xs

  Roughly the same as (when (seq xs) (let [x (first xs)] body)) but xs is evaluated only once"
  {:added "1.0"}
  [bindings & body]
  (assert-args
   (vector? bindings) "a vector for its binding"
   (= 2 (count bindings)) "exactly 2 forms in binding vector")
  (let [[x xs] bindings]
    `(when-let [xs# (seq ~xs)]
       (let [~x (first xs#)]
         ~@body))))

(defmacro lazy-cat
  "Expands to code which yields a lazy sequence of the concatenation
  of the supplied colls.  Each coll expr is not evaluated until it is
  needed.

  (lazy-cat xs ys zs) === (concat (lazy-seq xs) (lazy-seq ys) (lazy-seq zs))"
  {:added "1.0"}
  [& colls]
  `(concat ~@(map #(list `lazy-seq %) colls)))

(defmacro for
  "List comprehension. Takes a vector of one or more
  binding-form/collection-expr pairs, each followed by zero or more
  modifiers, and yields a lazy sequence of evaluations of expr.
  Collections are iterated in a nested fashion, rightmost fastest,
  and nested coll-exprs can refer to bindings created in prior
  binding-forms.  Supported modifiers are: :let [binding-form expr ...],
  :while test, :when test.

  (take 100 (for [x (range 100000000) y (range 1000000) :while (< y x)]  [x y]))"
  {:added "1.0"}
  [seq-exprs body-expr]
  (assert-args
   (vector? seq-exprs) "a vector for its binding"
   (even? (count seq-exprs)) "an even number of forms in binding vector")
  (let [to-groups (fn [seq-exprs]
                    (reduce (fn [groups [k v]]
                              (if (keyword? k)
                                (conj (pop groups) (conj (peek groups) [k v]))
                                (conj groups [k v])))
                            [] (partition 2 seq-exprs)))
        emit-bind (fn emit-bind [[[bind expr & mod-pairs]
                                  & [[_ next-expr] :as next-groups]]]
                    (let [giter (gensym "iter__")
                          gxs (gensym "s__")
                          do-mod (fn do-mod [[[k v :as pair] & etc]]
                                   (cond
                                     (= k :let) `(let ~v ~(do-mod etc))
                                     (= k :while) `(when ~v ~(do-mod etc))
                                     (= k :when) `(if ~v
                                                    ~(do-mod etc)
                                                    (recur (rest ~gxs)))
                                     (keyword? k) (throw (ex-info (str "Invalid keyword " k " in \"for\" form") {:form k}))
                                     next-groups
                                     `(let [iterys# ~(emit-bind next-groups)
                                            fs# (seq (iterys# ~next-expr))]
                                        (if fs#
                                          (concat fs# (~giter (rest ~gxs)))
                                          (recur (rest ~gxs))))
                                     :else `(cons ~body-expr
                                                  (~giter (rest ~gxs)))))]
                      `(fn ~giter [~gxs]
                         (lazy-seq
                          (loop [~gxs ~gxs]
                            (when-first [~bind ~gxs]
                              ~(do-mod mod-pairs)))))))]
    `(let [iter# ~(emit-bind (to-groups seq-exprs))]
       (iter# ~(second seq-exprs)))))

(defmacro comment
  "Ignores body, yields nil"
  {:added "1.0"}
  [& body])

(defmacro with-out-str
  "Evaluates exprs in a context in which *out* is bound to a fresh
  Buffer.  Returns the string created by any nested printing
  calls."
  {:added "1.0"}
  [& body]
  `(binding [*out* (buffer__)]
     ~@body
     (str *out*)))

(defmacro with-in-str
  "Evaluates body in a context in which *in* is bound to a fresh
  Buffer initialized with the string s."
  {:added "1.0"}
  [s & body]
  `(binding [*in* (buffer__ ~s)]
     ~@body))

(defn pr-str
  "pr to a string, returning it"
  {:tag String
  :added "1.0"}
  [& xs]
  (with-out-str
    (apply pr xs)))

(defn prn-str
  "prn to a string, returning it"
  {:tag String
  :added "1.0"}
  [& xs]
  (with-out-str
    (apply prn xs)))

(defn print-str
  "print to a string, returning it"
  {:tag String
  :added "1.0"}
  [& xs]
  (with-out-str
    (apply print xs)))

(defn println-str
  "println to a string, returning it"
  {:tag String
  :added "1.0"}
  [& xs]
  (with-out-str
    (apply println xs)))

(defn pr-err
  "pr to *err*"
  {:added "1.0"}
  [& xs]
  (binding [*out* *err*]
    (apply pr xs)))

(defn prn-err
  "prn to *err*"
  {:added "1.0"}
  [& xs]
  (binding [*out* *err*]
    (apply prn xs)))

(defn print-err
  "print to *err*"
  {:added "1.0"}
  [& xs]
  (binding [*out* *err*]
    (apply print xs)))

(defn println-err
  "println to *err*"
  {:added "1.0"}
  [& xs]
  (binding [*out* *err*]
    (apply println xs)))

(defn ^:private println-linter__
  [& xs]
  (inc-problem-count__)
  (apply println-err xs))

(defn ex-data
  "Returns exception data (a map) if ex is an ExInfo.
  Otherwise returns nil."
  {:added "1.0"}
  [ex]
  (when (instance? ExInfo ex)
    (ex-data__ ex)))

(defn ex-cause
  "Returns the cause of ex if ex is an ExInfo.
  Otherwise returns nil."
  {:added "1.0"}
  [ex]
  (when (instance? ExInfo ex)
    (ex-cause__ ex)))

(defn ex-message
  "Returns the message attached to ex if ex is an ExInfo.
  Otherwise returns nil."
  {:added "1.0"}
  [ex]
  (when (instance? ExInfo ex)
    (ex-message__ ex)))

(defn hash
  "Returns the hash code of its argument."
  {:added "1.0"}
  [x] (hash__ x))

(defmacro assert
  "Evaluates expr and throws an exception if it does not evaluate to
  logical true."
  {:added "1.0"}
  ([x]
   (when *assert*
     `(when-not ~x
        (throw (ex-info (str "Assert failed: " '~x) {:form ~x})))))
  ([x message]
   (when *assert*
     `(when-not ~x
        (throw (ex-info (str "Assert failed: " ~message "\n" '~x) {:form ~x}))))))

(defn test
  "test [v] finds fn at key :test in var metadata and calls it,
  presuming failure will throw exception"
  {:added "1.0"}
  [v]
  (let [f (:test (meta v))]
    (if f
      (do (f) :ok)
      :no-test)))

(defn re-pattern
  "Returns an instance of Regex"
  {:tag Regex
  :added "1.0"}
  ;; TODO: Regex or String
  [s]
  (if (instance? Regex s)
    s
    (regex__ s)))

(defn re-seq
  "Returns a sequence of successive matches of pattern in string"
  {:added "1.0"}
  [^Regex re ^String s]
  (re-seq__ re s))

(defn re-find
  "Returns the leftmost regex match, if any, of string to pattern."
  {:added "1.0"}
  [^Regex re ^String s]
  (re-find__ re s))

(defn re-matches
  "Returns the match, if any, of string to pattern."
  {:added "1.0"}
  [^Regex re ^String s]
  (let [m (re-find re s)
        c (if (instance? String m)
            (count m)
            (count (first m)))]
    (when (= c (count s))
      m)))

(defn rand
  "Returns a random floating point number between 0 (inclusive) and
  n (default 1) (exclusive)."
  {:added "1.0"}
  ([] (rand__))
  ([^Number n] (* n (rand))))

(defn rand-int
  "Returns a random integer between 0 (inclusive) and n (exclusive)."
  {:added "1.0"}
  [^Number n] (int (rand n)))

(defmacro defn-
  "same as defn, yielding non-public def"
  {:added "1.0"}
  [name & decls]
  (list* `defn (with-meta name (assoc (meta name) :private true)) decls))

(defn tree-seq
  "Returns a lazy sequence of the nodes in a tree, via a depth-first walk.
  branch? must be a fn of one arg that returns true if passed a node
  that can have children (but may not).  children must be a fn of one
  arg that returns a sequence of the children. Will only be called on
  nodes for which branch? returns true. Root is the root node of the
  tree."
  {:added "1.0"}
  [^Callable branch? ^Callable children root]
  (let [walk (fn walk [node]
               (lazy-seq
                (cons node
                      (when (branch? node)
                        (mapcat walk (children node))))))]
    (walk root)))

; TODO:
; (defn file-seq
;   "A tree seq on directory"
;   {:added "1.0"}
;   [dir]
;   (tree-seq
;    (fn [^java.io.File f] (. f (isDirectory)))
;    (fn [^java.io.File d] (seq (. d (listFiles))))
;    dir))

(defn xml-seq
  "A tree seq on the xml elements as per xml/parse"
  {:added "1.0"}
  [root]
  (tree-seq
   (complement string?)
   (comp seq :content)
   root))

(defn special-symbol?
  "Returns true if s names a special form"
  {:added "1.0"}
  [s]
  (special-symbol?__ s))

(defn var?
  "Returns true if v is of type Var"
  {:added "1.0"}
  [v] (instance? Var v))

(defn subs
  "Returns the substring of s beginning at start inclusive, and ending
  at end (defaults to length of string), exclusive."
  {:added "1.0"}
  (^String [^String s ^Int start] (subs__ s start))
  (^String [^String s ^Int start ^Int end] (subs__ s start end)))

(defn max-key
  "Returns the x for which (k x), a number, is greatest."
  {:added "1.0"}
  ([^Callable k x] x)
  ([^Callable k x y] (if (> (k x) (k y)) x y))
  ([^Callable k x y & more]
   (reduce #(max-key k %1 %2) (max-key k x y) more)))

(defn min-key
  "Returns the x for which (k x), a number, is least."
  {:added "1.0"}
  ([^Callable k x] x)
  ([^Callable k x y] (if (< (k x) (k y)) x y))
  ([^Callable k x y & more]
   (reduce #(min-key k %1 %2) (min-key k x y) more)))

(defn distinct
  "Returns a lazy sequence of the elements of coll with duplicates removed."
  {:added "1.0"}
  [^Seqable coll]
  (let [step (fn step [xs seen]
               (lazy-seq
                ((fn [[f :as xs] seen]
                   (when-let [s (seq xs)]
                     (if (contains? seen f)
                       (recur (rest s) seen)
                       (cons f (step (rest s) (conj seen f))))))
                 xs seen)))]
    (step coll #{})))

(defn replace
  "Given a map of replacement pairs and a vector/collection, returns a
  vector/seq with any elements = a key in smap replaced with the
  corresponding val in smap."
  {:added "1.0"}
  [^Associative smap ^Seqable coll]
  (if (vector? coll)
    (reduce (fn [v i]
               (if-let [e (find smap (nth v i))]
                 (assoc v i (val e))
                 v))
             coll (range (count coll)))
    (map #(if-let [e (find smap %)] (val e) %) coll)))

(defn repeatedly
  "Takes a function of no args, presumably with side effects, and
  returns an infinite (or length n if supplied) lazy sequence of calls
  to it"
  {:added "1.0"}
  ([^Callable f] (lazy-seq (cons (f) (repeatedly f))))
  ([^Number n ^Callable f] (take n (repeatedly f))))

(defn interpose
  "Returns a lazy seq of the elements of coll separated by sep.
  Returns a stateful transducer when no collection is provided."
  {:added "1.0"}
  [sep ^Seqable coll]
  (drop 1 (interleave (repeat sep) coll)))

(defn empty
  "Returns an empty collection of the same category as coll, or nil"
  {:added "1.0"}
  [coll]
  (empty__ coll))

(defn bound?
  "Returns true if all of the vars provided as arguments have any bound value.
  Implies that deref'ing the provided vars will succeed. Returns true if no vars are provided."
  {:added "1.0"}
  [& vars]
  (every? #(bound?__ ^Var %) vars))

(defn not-empty
  "If coll is empty, returns nil, else coll"
  {:added "1.0"}
  [^Seqable coll] (when (seq coll) coll))

(defn distinct?
  "Returns true if no two of the arguments are ="
  {:tag Bool
  :added "1.0"}
  ([x] true)
  ([x y] (not (= x y)))
  ([x y & more]
   (if (not= x y)
     (loop [s #{x y} [x & etc :as xs] more]
       (if xs
         (if (contains? s x)
           false
           (recur (conj s x) etc))
         true))
     false)))

(defn format
  "Formats a string using fmt.Sprintf"
  {:added "1.0"}
  ^String [^String fmt & args]
  (apply format__ fmt args))

(defn printf
  "Prints formatted output, as per format"
  {:added "1.0"}
  [^String fmt & args]
  (print (apply format fmt args)))

(defmacro ns
  "Sets *ns* to the namespace named by name (unevaluated), creating it
  if needed.  references can be zero or more of:
  (:require ...) (:use ...) (:load ...)
  with the syntax of require/use/load
  respectively, except the arguments are unevaluated and need not be
  quoted. Use of ns is preferred to
  individual calls to in-ns/require/use:

  (ns foo.bar
    (:require [my.lib1 :as lib1])
    (:use [my.lib2]))"
  {:arglists '([name docstring? attr-map? references*])
  :added "1.0"}
  [name & references]
  (let [process-reference
        (fn [[kname & args]]
          `(~(symbol "joker.core" (joker.core/name kname))
              ~@(map #(list 'quote %) args)))
        docstring  (when (string? (first references)) (first references))
        references (if docstring (next references) references)
        name (if docstring
               (vary-meta name assoc :doc docstring)
               name)
        metadata   (when (map? (first references)) (first references))
        references (if metadata (next references) references)
        name (if metadata
               (vary-meta name merge metadata)
               name)
        name-metadata (meta name)]
    `(do
       (joker.core/in-ns '~name)
       ~@(when name-metadata
           `((reset-meta! (joker.core/find-ns '~name) ~name-metadata)))
       ~@(when (not= name 'joker.core)
           `((joker.core/refer '~'joker.core)))
       ~@(map process-reference references)
       (if (= '~name 'joker.core)
         nil
         (do
           (var-set #'*loaded-libs* (conj *loaded-libs* '~name))
           nil)))))

(defmacro defonce
  "defs name to have the value of the expr if the named var is not bound,
  else expr is unevaluated"
  {:added "1.0"}
  [name expr]
  `(let [v# (def ~name)]
     (when-not (bound? v#)
       (def ~name ~expr))))

(defn in-ns
  "Sets *ns* to the namespace named by the symbol, creating it if needed."
  {:added "1.0"}
  [^Symbol name]
  (var-set #'joker.core/*ns* (joker.core/create-ns name)))

(defonce ^:dynamic
  ^{:private true
    :doc "A set of symbols representing loaded libs"}
  *loaded-libs* #{'joker.base64 'joker.core 'joker.html 'joker.http 'joker.json
                  'joker.math 'joker.os 'joker.string 'joker.time 'joker.url
                  'joker.yaml})

(defonce ^:dynamic
  ^{:private true
    :doc "A stack of paths currently being loaded"}
  *pending-paths* ())

(defonce ^:dynamic
  ^{:private true
    :doc "True while a verbose load is pending"}
  *loading-verbosely* false)

(defn- throw-if
  "Throws an exception with a message if pred is true"
  [pred form fmt & args]
  (when pred
    (let [^String message (apply format fmt args)
          exception (ex-info message {:form form})]
      (throw exception))))

(defn- libspec?
  "Returns true if x is a libspec"
  [x]
  (or (symbol? x)
      (and (vector? x)
           (or
            (nil? (second x))
            (keyword? (second x))))))

(defn- prependss
  "Prepends a symbol or a seq to coll"
  [x coll]
  (if (symbol? x)
    (cons x coll)
    (concat x coll)))

(def ^:declared load)

(defn- load-one
  "Loads a lib given its name. If need-ns, ensures that the associated
  namespace exists after loading. If require, records the load so any
  duplicate loads can be skipped."
  [lib need-ns require]
  (load lib)
  (throw-if (and need-ns (not (find-ns lib)))
            lib
            "namespace '%s' not found after loading '%s'"
            lib (lib-path__ lib))
  (when require
    (var-set #'*loaded-libs* (conj *loaded-libs* lib))))

(defn- load-all
  "Loads a lib given its name and forces a load of any libs it directly or
  indirectly loads. If need-ns, ensures that the associated namespace
  exists after loading. If require, records the load so any duplicate loads
  can be skipped."
  [lib need-ns require]
  (let [libs (binding [*loaded-libs* #{}]
               (load-one lib need-ns require)
               *loaded-libs*)]
    (var-set #'*loaded-libs* (reduce conj *loaded-libs* libs))))

(def ^:private require-opt-keys
  [:exclude :only :rename :refer])

(defn- lib-name__
  [lib]
  lib)

(defn lib-path
  "Returns whatever procLibPath returns."
  [^Symbol lib]
  (lib-path__ lib))

(defn- load-libs-options__
  []
  #{:as :reload :reload-all :require :use :verbose :exclude :only :rename :refer})

(defn- load-lib
  "Loads a lib with options"
  [prefix lib & options]
  (throw-if (and prefix (pos? (index-of__ (name lib) \.)))
            lib
            "Found lib name '%s' containing period with prefix '%s'.  lib names inside prefix lists must not contain periods"
            (name lib) prefix)
  (let [lib (if prefix (symbol (str prefix \. lib)) lib)
        lib (lib-name__ lib)
        opts (apply hash-map options)
        unsupported (seq (remove (load-libs-options__) (keys opts)))
        _ (throw-if unsupported
                    (first unsupported)
                    (apply str "Unsupported option(s) supplied: "
                           (interpose \, unsupported)))
        {:keys [as reload reload-all require use verbose default]} opts
        loaded (contains? *loaded-libs* lib)
        load (cond reload-all
               load-all
               (or reload (not require) (not loaded))
               load-one)
        need-ns (or as use default)
        filter-opts (select-keys opts require-opt-keys)
        undefined-on-entry (not (find-ns lib))]
    (when (and *linter-mode* loaded)
      (println-linter__ (ex-info (str "duplicate require for " lib)
                            {:form lib :_prefix "Parse warning"})))
    (binding [*loading-verbosely* (or *loading-verbosely* verbose)]
      (if load
        (try
          (load lib need-ns require)
          (catch Error e
            (when undefined-on-entry
              (remove-ns lib))
            (throw e)))
        (throw-if (and need-ns (not (find-ns lib)))
                  lib
                  "namespace '%s' not found" lib))
      (when (and need-ns *loading-verbosely*)
        (printf "(joker.core/in-ns '%s)\n" (ns-name *ns*)))
      (when as
        (when *loading-verbosely*
          (printf "(joker.core/alias '%s '%s)\n" as lib))
        (alias as lib))
      (when default
        (when *loading-verbosely*
          (printf "(joker.core/alias '%s '%s)\n" default lib))
        (alias default lib))
      (when (or use (get-refer-opt filter-opts))
        (when *loading-verbosely*
          (printf "(joker.core/refer '%s" lib)
          (doseq [opt filter-opts]
            (printf " %s '%s" (key opt) (print-str (val opt))))
          (printf ")\n"))
        (apply refer lib (mapcat seq filter-opts))))))

(defn- load-libs
  "Loads libs, interpreting libspecs, prefix lists, and flags for
  forwarding to load-lib"
  [& args]
  (let [flags (filter keyword? args)
        opts (interleave flags (repeat true))
        args (filter (complement keyword?) args)]
    ; check for unsupported options
    (let [supported (load-libs-options__)
          unsupported (seq (remove supported flags))]
      (throw-if unsupported
                (first unsupported)
                (apply str "Unsupported option(s) supplied: "
                     (interpose \, unsupported))))
    ; check a load target was specified
    (throw-if (not (seq args)) args "Nothing specified to load")
    (doseq [arg args]
      (if (libspec? arg)
        (apply load-lib nil (prependss arg opts))
        (let [[prefix & args] arg]
          (throw-if (nil? prefix) arg "prefix cannot be nil")
          (doseq [arg args]
            (apply load-lib prefix (prependss arg opts))))))))

(defn- check-cyclic-dependency
  "Detects and rejects non-trivial cyclic load dependencies. The
  exception message shows the dependency chain with the cycle
  highlighted. Ignores the trivial case of a file attempting to load
  itself because."
  [path lib]
  (when (some #{path} (rest *pending-paths*))
    (let [pending (map #(if (= % path) (str "[ " % " ]") %)
                       (cons path *pending-paths*))
          chain (apply str (interpose "->" pending))]
      (throw-if true  lib "Cyclic load dependency: %s" chain))))

(defn require
  "Loads libs, skipping any that are already loaded. Each argument is
  either a libspec that identifies a lib, a prefix list that
  identifies multiple libs whose names share a common prefix, or a
  flag that modifies how all the identified libs are
  loaded. Use :require in the ns macro in preference to calling this
  directly.

  Libs

  A 'lib' is a named set of resources in *classpath* whose contents
  define a library of Clojure code. Lib names are symbols and each lib
  is associated with a Clojure namespace and a Joker package that
  share its name. A lib's name also locates its root directory within
  *classpath* using its package name to classpath-relative path
  mapping. All resources in a lib should be contained in the directory
  structure under its root directory.  All definitions a lib makes
  should be in its associated namespace.

  'require loads a lib by loading its root resource. The root resource
  path is derived from the lib name in the following manner: Consider
  a lib named by the symbol 'x.y.z; it has the root directory
  <*classpath*>/x/y/, and its root resource is
  <*classpath*>/x/y/z.clj. The root resource should contain code to
  create the lib's namespace (usually by using the ns macro) and load
  any additional lib resources.

  Libspecs

  A libspec is a lib name or a vector containing a lib name followed
  by options expressed as sequential keywords and arguments.

  Recognized options:
  :as takes a symbol as its argument and makes that symbol an alias to the
    lib's namespace in the current namespace.
  :refer takes a list of symbols to refer from the namespace or the :all
    keyword to bring in all public vars.

  Prefix Lists

  It's common for Clojure code to depend on several libs whose names have
  the same prefix. When specifying libs, prefix lists can be used to reduce
  repetition. A prefix list contains the shared prefix followed by libspecs
  with the shared prefix removed from the lib names. After removing the
  prefix, the names that remain must not contain any periods.

  Flags

  A flag is a keyword.
  Recognized flags: :reload, :reload-all, :verbose
  :reload forces loading of all the identified libs even if they are
    already loaded
  :reload-all implies :reload and also forces loading of all libs that the
    identified libs directly or indirectly load via require or use
  :verbose triggers printing information about each load, alias, and refer

  Example:

  The following would load the libraries clojure.zip and clojure.set
  abbreviated as 's'.

  (require '(clojure zip [set :as s]))"
  {:added "1.0"}

  [& args]
  (apply load-libs :require args))

(defn requiring-resolve
  "Resolves namespace-qualified sym per 'resolve'. If initial resolve
  fails, attempts to require sym's namespace and retries."
  {:added "1.0"}
  [sym]
  (if (qualified-symbol? sym)
    (or (resolve sym)
        (do (-> sym namespace symbol require)
          (resolve sym)))
    (throw (ex-info (str "Not a qualified symbol: " sym) {}))))

(defn use
  "Like 'require, but also refers to each lib's namespace using
  joker.core/refer. Use :use in the ns macro in preference to calling
  this directly.

  'use accepts additional options in libspecs: :exclude, :only, :rename.
  The arguments and semantics for :exclude, :only, and :rename are the same
  as those documented for joker.core/refer."
  {:added "1.0"}
  [& args] (apply load-libs :require :use args))

(defn loaded-libs
  "Returns an UNSORTED set of symbols naming the currently loaded libs"
  {:added "1.0"}
  []
  *loaded-libs*)

(defn load-file
  "Loads code from file f. Does not protect against recursion."
  {:added "1.0"}
  [^String f]
  (load-file__ f))

(defn load-lib-from-path
  "Loads library, potentially from path, depending on *classpath* and
  *classdir*. Does not protect against recursion."
  {:added "1.0"}
  [^Symbol lib, ^String path]
  (load-lib-from-path__ lib path))

(defn load
  "Loads code from libs, throwing error if cyclic dependency detected,
  and ignoring libs already being loaded."
  {:added "1.0"}
  [& libs]
  (doseq [^Symbol lib libs]
    (let [^String path (lib-path__ lib)]
      (when *loading-verbosely*
        (printf "(joker.core/load \"%s\")\n" path))
      (check-cyclic-dependency path lib)
      (when-not (= path (first *pending-paths*))
        (binding [*pending-paths* (conj *pending-paths* path)
                  *ns* *ns*]
          (if *linter-mode*
            (in-ns lib)
<<<<<<< HEAD
            (load-lib-from-path lib path)))))))
=======
            (load-lib-from-file__ lib path)))))))
>>>>>>> 7de606f0

(defn get-in
  "Returns the value in a nested associative structure,
  where ks is a sequence of keys. Returns nil if the key
  is not present, or the not-found value if supplied."
  {:added "1.0"}
  ([m ^Seqable ks]
   (reduce get m ks))
  ([m ^Seqable ks not-found]
   (loop [sentinel {}
          m m
          ks (seq ks)]
     (if ks
       (let [m (get m (first ks) sentinel)]
         (if (identical? sentinel m)
           not-found
           (recur sentinel m (next ks))))
       m))))

(defn assoc-in
  "Associates a value in a nested associative structure, where ks is a
  sequence of keys and v is the new value and returns a new nested structure.
  If any levels do not exist, hash-maps will be created."
  {:added "1.0"}
  [^Associative m ^Seqable ks v]
  (let [[k & ks] ks]
    (if ks
      (assoc m k (assoc-in (get m k) ks v))
      (assoc m k v))))

(defn update-in
  "'Updates' a value in a nested associative structure, where ks is a
  sequence of keys and f is a function that will take the old value
  and any supplied args and return the new value, and returns a new
  nested structure.  If any levels do not exist, hash-maps will be
  created."
  {:added "1.0"}
  ([^Associative m ^Seqable ks ^Callable f & args]
   (let [[k & ks] ks]
     (if ks
       (assoc m k (apply update-in (get m k) ks f args))
       (assoc m k (apply f (get m k) args))))))

(defn update
  "'Updates' a value in an associative structure, where k is a
  key and f is a function that will take the old value
  and any supplied args and return the new value, and returns a new
  structure.  If the key does not exist, nil is passed as the old value."
  {:added "1.0"}
  ([^Associative m k ^Callable f]
   (assoc m k (f (get m k))))
  ([^Associative m k ^Callable f x]
   (assoc m k (f (get m k) x)))
  ([^Associative m k ^Callable f x y]
   (assoc m k (f (get m k) x y)))
  ([^Associative m k ^Callable f x y z]
   (assoc m k (f (get m k) x y z)))
  ([^Associative m k ^Callable f x y z & more]
   (assoc m k (apply f (get m k) x y z more))))

(defn coll?
  "Returns true if x implements Collection"
  {:added "1.0"}
  [x] (instance? Collection x))

(defn list?
  "Returns true if x is a List"
  {:added "1.0"}
  [x] (instance? List x))

(defn seqable?
  "Return true if the seq function is supported for x"
  {:tag Bool
  :added "1.0"}
  [x] (or (nil? x)
          (instance? Seqable x)))

(defn callable?
  "Returns true if x implements Callable. Note that many data structures
  (e.g. sets and maps) implement Callable."
  {:added "1.0"}
  [x] (instance? Callable x))

(defn fn?
  "Returns true if x is Fn, i.e. is an object created via fn."
  {:added "1.0"}
  [x] (instance? Fn x))

(defn associative?
  "Returns true if coll implements Associative"
  {:added "1.0"}
  [coll] (instance? Associative coll))

(defn sequential?
  "Returns true if coll implements Sequential"
  {:added "1.0"}
  [coll] (instance? Sequential coll))

(defn counted?
  "Returns true if coll implements count in constant time"
  {:added "1.0"}
  [coll] (instance? Counted coll))

(defn reversible?
  "Returns true if coll implements Reversible"
  {:added "1.0"}
  [coll] (instance? Reversible coll))

(defn indexed?
  "Return true if coll implements Indexed, indicating efficient lookup by index"
  {:added "1.0"}
  [coll] (instance? Indexed coll))

(def
  ^{:doc "bound in a repl to the most recent value printed"
    :added "1.0"}
  *1)

(def
  ^{:doc "bound in a repl to the second most recent value printed"
    :added "1.0"}
  *2)

(def
  ^{:doc "bound in a repl to the third most recent value printed"
    :added "1.0"}
  *3)

(def
  ^{:doc "bound in a repl to the most recent exception caught by the repl"
    :added "1.0"}
  *e)

(defn trampoline
  "trampoline can be used to convert algorithms requiring mutual
  recursion without stack consumption. Calls f with supplied args, if
  any. If f returns a fn, calls that fn with no arguments, and
  continues to repeat, until the return value is not a fn, then
  returns that non-fn value. Note that if you want to return a fn as a
  final value, you must wrap it in some data structure and unpack it
  after trampoline returns."
  {:added "1.0"}
  ([^Callable f]
   (let [ret (f)]
     (if (fn? ret)
       (recur ret)
       ret)))
  ([^Callable f & args]
   (trampoline #(apply f args))))

(defmacro while
  "Repeatedly executes body while test expression is true. Presumes
  some side-effect will cause test to become false/nil. Returns nil"
  {:added "1.0"}
  [test & body]
  `(loop []
     (when ~test
       ~@body
       (recur))))

(defn memoize
  "Returns a memoized version of a referentially transparent function. The
  memoized version of the function keeps a cache of the mapping from arguments
  to results and, when calls with the same arguments are repeated often, has
  higher performance at the expense of higher memory use."
  {:added "1.0"}
  [^Callable f]
  (let [mem (atom {})]
    (fn [& args]
      (if-let [e (find @mem args)]
        (val e)
        (let [ret (apply f args)]
          (swap! mem assoc args ret)
          ret)))))

(defmacro condp
  "Takes a binary predicate, an expression, and a set of clauses.
  Each clause can take the form of either:

  test-expr result-expr

  test-expr :>> result-fn

  Note :>> is an ordinary keyword.

  For each clause, (pred test-expr expr) is evaluated. If it returns
  logical true, the clause is a match. If a binary clause matches, the
  result-expr is returned, if a ternary clause matches, its result-fn,
  which must be a unary function, is called with the result of the
  predicate as its argument, the result of that call being the return
  value of condp. A single default expression can follow the clauses,
  and its value will be returned if no clause matches. If no default
  expression is provided and no clause matches, an
  exception is thrown."
  {:added "1.0"}

  [pred expr & clauses]
  (let [gpred (gensym "pred__")
        gexpr (gensym "expr__")
        emit (fn emit [pred expr args]
               (let [[[a b c :as clause] more]
                     (split-at (if (= :>> (second args)) 3 2) args)
                     n (count clause)]
                 (cond
                   (= 0 n) `(throw (ex-info (str "No matching clause: " ~expr) {}))
                   (= 1 n) a
                   (= 2 n) `(if (~pred ~a ~expr)
                              ~b
                              ~(emit pred expr more))
                   :else `(if-let [p# (~pred ~a ~expr)]
                            (~c p#)
                            ~(emit pred expr more)))))]
    `(let [~gpred ~pred
           ~gexpr ~expr]
       ~(emit gpred gexpr clauses))))

(defn empty?
  "Returns true if coll has no items - same as (not (seq coll)).
  Please use the idiom (seq x) rather than (not (empty? x))"
  {:added "1.0"}
  [^Seqable coll] (not (seq coll)))

(defmacro add-doc-and-meta {:private true} [name docstring meta]
  `(alter-meta! (var ~name) merge (assoc ~meta :doc ~docstring)))

(add-doc-and-meta *file*
  "The path of the file being evaluated, as a String.

  When there is no file, e.g. in the REPL, the value is not defined."
  {:added "1.0"})

(add-doc-and-meta *command-line-args*
  "A sequence of the supplied command line arguments, or nil if
  none were supplied"
  {:added "1.0"})

(add-doc-and-meta *classpath*
  "A vector of the classpath elements as configured by --classpath or
  the JOKER_CLASSPATH environment variable."
  {:added "1.0"})

(add-doc-and-meta *classdir*
  "A string identifying the directory in which to find a library when a search
  of *classpath* encounters a \"-\" component. Configured by --classdir or the
  JOKER_CLASSDIR environment variable. Defaults to \"$(dirname $(dirname
  $0))/share/joker\" if \"$(dirname $0)\" ends with a single \"bin\" component,
  where \"$0\" is the absolute pathname of the Joker executable being run;
  otherwise defaults to \"$(dirname $0)/share\"."
  {:added "1.0"})

(add-doc-and-meta *ns*
  "A Namespace object representing the current namespace."
  {:added "1.0"})

(add-doc-and-meta *in*
  "A File object representing standard input for read operations.

  Defaults to stdin."
  {:added "1.0"})

(add-doc-and-meta *out*
  "A File object representing standard output for print operations.

  Defaults to stdout."
  {:added "1.0"})

(add-doc-and-meta *err*
  "A File object representing standard error for print operations.

  Defaults to stderr."
  {:added "1.0"})

(add-doc-and-meta *print-readably*
  "When set to logical false, strings and characters will be printed with
  non-alphanumeric characters converted to the appropriate escape sequences.

  Defaults to true"
  {:added "1.0"})

(defn fnil
  "Takes a function f, and returns a function that calls f, replacing
  a nil first argument to f with the supplied value x. Higher arity
  versions can replace arguments in the second and third
  positions (y, z). Note that the function f can take any number of
  arguments, not just the one(s) being nil-patched."
  {:added "1.0"}
  ([^Callable f x]
   (fn
     ([a] (f (if (nil? a) x a)))
     ([a b] (f (if (nil? a) x a) b))
     ([a b c] (f (if (nil? a) x a) b c))
     ([a b c & ds] (apply f (if (nil? a) x a) b c ds))))
  ([^Callable f x y]
   (fn
     ([a b] (f (if (nil? a) x a) (if (nil? b) y b)))
     ([a b c] (f (if (nil? a) x a) (if (nil? b) y b) c))
     ([a b c & ds] (apply f (if (nil? a) x a) (if (nil? b) y b) c ds))))
  ([^Callable f x y z]
   (fn
     ([a b] (f (if (nil? a) x a) (if (nil? b) y b)))
     ([a b c] (f (if (nil? a) x a) (if (nil? b) y b) (if (nil? c) z c)))
     ([a b c & ds] (apply f (if (nil? a) x a) (if (nil? b) y b) (if (nil? c) z c) ds)))))

(defn partition-all
  "Returns a lazy sequence of lists like partition, but may include
  partitions with fewer than n items at the end."
  {:added "1.0"}
  ([^Number n ^Seqable coll]
   (partition-all n n coll))
  ([^Number n ^Number step ^Seqable coll]
   (lazy-seq
    (when-let [s (seq coll)]
      (let [seg (doall (take n s))]
        (cons seg (partition-all n step (nthrest s step))))))))

(defmacro case
  "Takes an expression, and a set of clauses.

  Each clause can take the form of either:

  test-expr result-expr

  (test-expr ... test-expr)  result-expr

  If the expression is equal to a value of
  test-expr, the corresponding result-expr is returned. A single
  default expression can follow the clauses, and its value will be
  returned if no clause matches. If no default expression is provided
  and no clause matches, an exception is thrown."
  {:added "1.0"}
  [expr & clauses]
  (let [parts (partition-all 2 clauses)
        setized (for [p parts
                      :let [[test then] p]]
                  (if (= 2 (count p))
                    [(if (list? test) (list 'quote (set test)) (list 'quote (set [test]))) then]
                    [test]))
        transformed-clauses (apply concat setized)]
    `(condp contains? ~expr
       ~@transformed-clauses)))

(defn into
  "Returns a new coll consisting of to-coll with all of the items of
  from-coll conjoined."
  {:added "1.0"}
  [to from]
  (reduce conj to from))

(defn mapv
  "Returns a vector consisting of the result of applying f to the
  set of first items of each coll, followed by applying f to the set
  of second items in each coll, until any one of the colls is
  exhausted.  Any remaining items in other colls are ignored. Function
  f should accept number-of-colls arguments."
  {:added "1.0"}
  ([^Callable f coll]
   (reduce (fn [v o] (conj v (f o))) [] coll))
  ([^Callable f c1 c2]
   (into [] (map f c1 c2)))
  ([^Callable f c1 c2 c3]
   (into [] (map f c1 c2 c3)))
  ([^Callable f c1 c2 c3 & colls]
   (into [] (apply map f c1 c2 c3 colls))))

(defn filterv
  "Returns a vector of the items in coll for which
  (pred item) returns true. pred must be free of side-effects."
  {:added "1.0"}
  [^Callable pred coll]
  (reduce (fn [v o] (if (pred o) (conj v o) v))
          []
          coll))

(defn slurp
  "Opens file f and reads all its contents, returning a string."
  {:added "1.0"}
  [^String f]
  (slurp__ f))

(defn spit
  "Opposite of slurp.  Opens file f, writes content, then
  closes f."
  {:added "1.0"}
  [^String f ^String content]
  (spit__ f content))

(defn flatten
  "Takes any nested combination of sequential things (lists, vectors,
  etc.) and returns their contents as a single, flat sequence.
  (flatten nil) returns an empty sequence."
  {:added "1.0"}
  [x]
  (filter (complement sequential?)
          (rest (tree-seq sequential? seq x))))

(defn group-by
  "Returns a map of the elements of coll keyed by the result of
  f on each element. The value at each key will be a vector of the
  corresponding elements, in the order they appeared in coll."
  {:added "1.0"}
  [^Callable f coll]
  (reduce
   (fn [ret x]
     (let [k (f x)]
       (assoc ret k (conj (get ret k []) x))))
   {} coll))

(defn partition-by
  "Applies f to each value in coll, splitting it each time f returns a
  new value.  Returns a lazy seq of partitions."
  {:added "1.0"}
  [^Callable f ^Seqable coll]
  (lazy-seq
   (when-let [s (seq coll)]
     (let [fst (first s)
           fv (f fst)
           run (cons fst (take-while #(= fv (f %)) (next s)))]
       (cons run (partition-by f (seq (drop (count run) s))))))))

(defn frequencies
  "Returns a map from distinct items in coll to the number of times
  they appear."
  {:added "1.0"}
  [coll]
  (reduce (fn [counts x]
            (assoc counts x (inc (get counts x 0))))
          {} coll))

(defn reductions
  "Returns a lazy seq of the intermediate values of the reduction (as
  per reduce) of coll by f, starting with init."
  {:added "1.0"}
  ([^Callable f ^Seqable coll]
   (lazy-seq
    (if-let [s (seq coll)]
      (reductions f (first s) (rest s))
      (list (f)))))
  ([^Callable f init ^Seqable coll]
   (cons init
         (lazy-seq
          (when-let [s (seq coll)]
            (reductions f (f init (first s)) (rest s)))))))

(defn rand-nth
  "Return a random element of the (sequential) collection. Will have
  the same performance characteristics as nth for the given
  collection."
  {:added "1.0"}
  [coll]
  (nth coll (rand-int (count coll))))

(defn shuffle
  "Return a random permutation of coll"
  {:added "1.0"}
  [coll]
  (shuffle__ coll))

(defn map-indexed
  "Returns a lazy sequence consisting of the result of applying f to 0
  and the first item of coll, followed by applying f to 1 and the second
  item in coll, etc, until coll is exhausted. Thus function f should
  accept 2 arguments, index and item."
  {:added "1.0"}
  [^Callable f ^Seqable coll]
  (let [mapi (fn mapi [idx coll]
               (lazy-seq
                (when-let [s (seq coll)]
                  (cons (f idx (first s)) (mapi (inc idx) (rest s))))))]
    (mapi 0 coll)))

(defn keep
  "Returns a lazy sequence of the non-nil results of (f item). Note,
  this means false return values will be included.  f must be free of
  side-effects."
  {:added "1.0"}
  [^Callable f ^Seqable coll]
  (lazy-seq
   (when-let [s (seq coll)]
     (let [x (f (first s))]
       (if (nil? x)
         (keep f (rest s))
         (cons x (keep f (rest s))))))))

(defn keep-indexed
  "Returns a lazy sequence of the non-nil results of (f index item). Note,
  this means false return values will be included.  f must be free of
  side-effects."
  {:added "1.0"}
  [^Callable f ^Seqable coll]
  (let [keepi (fn keepi [idx coll]
                (lazy-seq
                 (when-let [s (seq coll)]
                   (let [x (f idx (first s))]
                     (if (nil? x)
                       (keepi (inc idx) (rest s))
                       (cons x (keepi (inc idx) (rest s))))))))]
    (keepi 0 coll)))

(defn bounded-count
  "If coll is counted? returns its count, else will count at most the first n
  elements of coll using its seq"
  {:added "1.0"}
  [^Number n coll]
  (if (counted? coll)
    (count coll)
    (loop [i 0 s (seq coll)]
      (if (and s (< i n))
        (recur (inc i) (next s))
        i))))

(defn every-pred
  "Takes a set of predicates and returns a function f that returns true if all of its
  composing predicates return a logical true value against all of its arguments, else it returns
  false. Note that f is short-circuiting in that it will stop execution on the first
  argument that triggers a logical false result against the original predicates."
  {:added "1.0"}
  ([^Callable p]
   (fn ep1
     ([] true)
     ([x] (boolean (p x)))
     ([x y] (boolean (and (p x) (p y))))
     ([x y z] (boolean (and (p x) (p y) (p z))))
     ([x y z & args] (boolean (and (ep1 x y z)
                                   (every? p args))))))
  ([^Callable p1 ^Callable p2]
   (fn ep2
     ([] true)
     ([x] (boolean (and (p1 x) (p2 x))))
     ([x y] (boolean (and (p1 x) (p1 y) (p2 x) (p2 y))))
     ([x y z] (boolean (and (p1 x) (p1 y) (p1 z) (p2 x) (p2 y) (p2 z))))
     ([x y z & args] (boolean (and (ep2 x y z)
                                   (every? #(and (p1 %) (p2 %)) args))))))
  ([^Callable p1 ^Callable p2 ^Callable p3]
   (fn ep3
     ([] true)
     ([x] (boolean (and (p1 x) (p2 x) (p3 x))))
     ([x y] (boolean (and (p1 x) (p2 x) (p3 x) (p1 y) (p2 y) (p3 y))))
     ([x y z] (boolean (and (p1 x) (p2 x) (p3 x) (p1 y) (p2 y) (p3 y) (p1 z) (p2 z) (p3 z))))
     ([x y z & args] (boolean (and (ep3 x y z)
                                   (every? #(and (p1 %) (p2 %) (p3 %)) args))))))
  ([^Callable p1 ^Callable p2 ^Callable p3 & ps]
   (let [ps (list* p1 p2 p3 ps)]
     (fn epn
       ([] true)
       ([x] (every? #(% x) ps))
       ([x y] (every? #(and (% x) (% y)) ps))
       ([x y z] (every? #(and (% x) (% y) (% z)) ps))
       ([x y z & args] (boolean (and (epn x y z)
                                     (every? #(every? % args) ps))))))))

(defn some-fn
  "Takes a set of predicates and returns a function f that returns the first logical true value
  returned by one of its composing predicates against any of its arguments, else it returns
  logical false. Note that f is short-circuiting in that it will stop execution on the first
  argument that triggers a logical true result against the original predicates."
  {:added "1.0"}
  ([^Callable p]
   (fn sp1
     ([] nil)
     ([x] (p x))
     ([x y] (or (p x) (p y)))
     ([x y z] (or (p x) (p y) (p z)))
     ([x y z & args] (or (sp1 x y z)
                         (some p args)))))
  ([^Callable p1 ^Callable p2]
   (fn sp2
     ([] nil)
     ([x] (or (p1 x) (p2 x)))
     ([x y] (or (p1 x) (p1 y) (p2 x) (p2 y)))
     ([x y z] (or (p1 x) (p1 y) (p1 z) (p2 x) (p2 y) (p2 z)))
     ([x y z & args] (or (sp2 x y z)
                         (some #(or (p1 %) (p2 %)) args)))))
  ([^Callable p1 ^Callable p2 ^Callable p3]
   (fn sp3
     ([] nil)
     ([x] (or (p1 x) (p2 x) (p3 x)))
     ([x y] (or (p1 x) (p2 x) (p3 x) (p1 y) (p2 y) (p3 y)))
     ([x y z] (or (p1 x) (p2 x) (p3 x) (p1 y) (p2 y) (p3 y) (p1 z) (p2 z) (p3 z)))
     ([x y z & args] (or (sp3 x y z)
                         (some #(or (p1 %) (p2 %) (p3 %)) args)))))
  ([^Callable p1 ^Callable p2 ^Callable p3 & ps]
   (let [ps (list* p1 p2 p3 ps)]
     (fn spn
       ([] nil)
       ([x] (some #(% x) ps))
       ([x y] (some #(or (% x) (% y)) ps))
       ([x y z] (some #(or (% x) (% y) (% z)) ps))
       ([x y z & args] (or (spn x y z)
                           (some #(some % args) ps)))))))

(defn- ^{:dynamic true} assert-valid-fdecl
  "A good fdecl looks like (([a] ...) ([a b] ...)) near the end of defn."
  [form fdecl]
  (when (empty? fdecl) (throw (ex-info "Parameter declaration missing" {:form form})))
  (let [argdecls (map
                  #(if (seq? %)
                     (first %)
                     (throw (ex-info
                             (if (seq? (first fdecl))
                               (str "Invalid signature: \""
                                    %
                                    "\" must be a list")
                               (str "Parameter declaration \""
                                    %
                                    "\" must be a vector"))
                             {:form form})))
                  fdecl)
        bad-args (seq (remove #(vector? %) argdecls))]
    (when bad-args
      (throw (ex-info (str "Parameter declaration \"" (first bad-args)
                           "\" must be a vector")
                      {:form form})))))

(defn realized?
  "Returns true if a value has been produced for a delay or lazy sequence."
  {:added "1.0"}
  [^Pending x] (realized?__ x))

(defmacro cond->
  "Takes an expression and a set of test/form pairs. Threads expr (via ->)
  through each form for which the corresponding test
  expression is true. Note that, unlike cond branching, cond-> threading does
  not short circuit after the first true test expression."
  {:added "1.0"}
  [expr & clauses]
  (if *linter-mode*
    (when-not (even? (count clauses))
      (println-linter__ (ex-info "Odd number of clauses in cond->" {:form &form :_prefix "Parse warning"})))
    (assert (even? (count clauses))))
  (when (and *linter-mode* (not (seq clauses)) (not (false? (:no-forms-threading (:rules *linter-config*)))))
    (println-linter__ (ex-info "No forms in cond->" {:form &form :_prefix "Parse warning"})))
  (let [g (gensym)
        steps (map (fn [[test step]] `(if ~test (-> ~g ~step) ~g))
                   (partition 2 clauses))]
    `(let [~g ~expr
           ~@(interleave (repeat g) (butlast steps))]
       ~(if (empty? steps)
          g
          (last steps)))))

(defmacro cond->>
  "Takes an expression and a set of test/form pairs. Threads expr (via ->>)
  through each form for which the corresponding test expression
  is true.  Note that, unlike cond branching, cond->> threading does not short circuit
  after the first true test expression."
  {:added "1.0"}
  [expr & clauses]
  (if *linter-mode*
    (when-not (even? (count clauses))
      (println-linter__ (ex-info "Odd number of clauses in cond->>" {:form &form :_prefix "Parse warning"})))
    (assert (even? (count clauses))))
  (when (and *linter-mode* (not (seq clauses)) (not (false? (:no-forms-threading (:rules *linter-config*)))))
    (println-linter__ (ex-info "No forms in cond->>" {:form &form :_prefix "Parse warning"})))
  (let [g (gensym)
        steps (map (fn [[test step]] `(if ~test (->> ~g ~step) ~g))
                   (partition 2 clauses))]
    `(let [~g ~expr
           ~@(interleave (repeat g) (butlast steps))]
       ~(if (empty? steps)
          g
          (last steps)))))

(defmacro as->
  "Binds name to expr, evaluates the first form in the lexical context
  of that binding, then binds name to that result, repeating for each
  successive form, returning the result of the last form."
  {:added "1.0"}
  [expr name & forms]
  (when (and *linter-mode* (not (seq forms)) (not (false? (:no-forms-threading (:rules *linter-config*)))))
    (println-linter__ (ex-info "No forms in as->" {:form &form :_prefix "Parse warning"})))
  `(let [~name ~expr
         ~@(interleave (repeat name) (butlast forms))]
     ~(if (empty? forms)
        name
        (last forms))))

(defmacro some->
  "When expr is not nil, threads it into the first form (via ->),
  and when that result is not nil, through the next etc."
  {:added "1.0"}
  [expr & forms]
  (when (and *linter-mode* (not (seq forms)) (not (false? (:no-forms-threading (:rules *linter-config*)))))
    (println-linter__ (ex-info "No forms in some->" {:form &form :_prefix "Parse warning"})))
  (let [g (gensym)
        steps (map (fn [step] `(if (nil? ~g) nil (-> ~g ~step)))
                   forms)]
    `(let [~g ~expr
           ~@(interleave (repeat g) (butlast steps))]
       ~(if (empty? steps)
          g
          (last steps)))))

(defmacro some->>
  "When expr is not nil, threads it into the first form (via ->>),
  and when that result is not nil, through the next etc."
  {:added "1.0"}
  [expr & forms]
  (when (and *linter-mode* (not (seq forms)) (not (false? (:no-forms-threading (:rules *linter-config*)))))
    (println-linter__ (ex-info "No forms in some->>" {:form &form :_prefix "Parse warning"})))
  (let [g (gensym)
        steps (map (fn [step] `(if (nil? ~g) nil (->> ~g ~step)))
                   forms)]
    `(let [~g ~expr
           ~@(interleave (repeat g) (butlast steps))]
       ~(if (empty? steps)
          g
          (last steps)))))

(defn dedupe
  "Returns a lazy sequence removing consecutive duplicates in coll."
  {:added "1.0"}
  [^Seqable coll]
  (lazy-seq
   (when (seq coll)
     (cons (first coll)
           (dedupe (drop-while #(= (first coll) %) (rest coll)))))))

(defn random-sample
  "Returns items from coll with random probability of prob (0.0 -
  1.0)."
  {:added "1.0"}
  [^Number prob ^Seqable coll]
  (filter (fn [_] (< (rand) prob)) coll))

(defn run!
  "Runs the supplied procedure (via reduce), for purposes of side
  effects, on successive items in the collection. Returns nil."
  {:added "1.0"}
  [^Callable proc coll]
  (reduce #(proc %2) nil coll)
  nil)

(def ^{:added "1.0"} default-data-readers
  "Default map of data reader functions provided by Joker. May be
  overridden by binding *data-readers*."
  {})

(defn joker-version
  "Returns joker version as a printable string."
  {:added "1.0"}
  []
  (joker-version__))<|MERGE_RESOLUTION|>--- conflicted
+++ resolved
@@ -3476,11 +3476,7 @@
                   *ns* *ns*]
           (if *linter-mode*
             (in-ns lib)
-<<<<<<< HEAD
-            (load-lib-from-path lib path)))))))
-=======
-            (load-lib-from-file__ lib path)))))))
->>>>>>> 7de606f0
+            (load-lib-from-path__ lib path)))))))
 
 (defn get-in
   "Returns the value in a nested associative structure,
