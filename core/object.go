//go:generate go run gen/gen_types.go assert Comparable *Vector Char String Symbol Keyword *Regex Boolean Time Number Seqable Callable *Type Meta Int Double Stack Map Set Associative Reversible Named Comparator *Ratio *Namespace *Var Error *Fn Deref *Atom Ref KVReduce Pending *File io.Reader io.Writer StringReader io.RuneReader *Channel
//go:generate go run gen/gen_types.go info *List *ArrayMapSeq *ArrayMap *HashMap *ExInfo *Fn *Var Nil *Ratio *BigInt *BigFloat Char Double Int Boolean Time Keyword *Regex Symbol String *LazySeq *MappingSeq *ArraySeq *ConsSeq *NodeSeq *ArrayNodeSeq *MapSet *Vector *VectorSeq *VectorRSeq
//go:generate go run gen_data/gen_data.go

package core

import (
	"encoding/binary"
	"encoding/gob"
	"errors"
	"fmt"
	"hash"
	"hash/fnv"
	"io"
	"math"
	"math/big"
	"reflect"
	"regexp"
	"strconv"
	"strings"
	"time"
	"unicode/utf8"
	"unsafe"
)

type (
	Position struct {
		endLine     int
		endColumn   int
		startLine   int
		startColumn int
		filename    *string
	}
	Equality interface {
		Equals(interface{}) bool
	}
	Type struct {
		MetaHolder
		name        string
		reflectType reflect.Type
	}
	Object interface {
		Equality
		ToString(escape bool) string
		GetInfo() *ObjectInfo
		WithInfo(*ObjectInfo) Object
		GetType() *Type
		Hash() uint32
	}
	Conjable interface {
		Object
		Conj(obj Object) Conjable
	}
	Counted interface {
		Count() int
	}
	Error interface {
		error
		Object
		Message() Object
	}
	Meta interface {
		GetMeta() Map
		WithMeta(Map) Object
	}
	Ref interface {
		AlterMeta(fn *Fn, args []Object) Map
		ResetMeta(m Map) Map
	}
	MetaHolder struct {
		meta Map
	}
	ObjectInfo struct {
		Position
	}
	InfoHolder struct {
		info *ObjectInfo
	}
	Char struct {
		InfoHolder
		Ch rune
	}
	Double struct {
		InfoHolder
		D float64
	}
	Int struct {
		InfoHolder
		I int
	}
	BigInt struct {
		InfoHolder
		b big.Int
	}
	BigFloat struct {
		InfoHolder
		b big.Float
	}
	Ratio struct {
		InfoHolder
		r big.Rat
	}
	Boolean struct {
		InfoHolder
		B bool
	}
	Nil struct {
		InfoHolder
		n struct{}
	}
	Keyword struct {
		InfoHolder
		ns   *string
		name *string
		hash uint32
	}
	Symbol struct {
		InfoHolder
		MetaHolder
		ns   *string
		name *string
		hash uint32
	}
	String struct {
		InfoHolder
		S string
	}
	Regex struct {
		InfoHolder
		R *regexp.Regexp
	}
	Time struct {
		InfoHolder
		T time.Time
	}
	Var struct {
		InfoHolder
		MetaHolder
		ns             *Namespace
		name           Symbol
		Value          Object
		expr           Expr
		isMacro        bool
		isPrivate      bool
		isDynamic      bool
		isUsed         bool
		isGloballyUsed bool
		taggedType     *Type
	}
	ProcFn func([]Object) Object
	Proc   struct {
		Fn      ProcFn
		Name    string
		Package string // "" for core (this package), else e.g. "std/string"
	}
	Fn struct {
		InfoHolder
		MetaHolder
		isMacro bool
		fnExpr  *FnExpr
		env     *LocalEnv
	}
	ExInfo struct {
		ArrayMap
		rt *Runtime
	}
	RecurBindings []Object
	Delay         struct {
		fn    Callable
		value Object
	}
	Sequential interface {
		sequential()
	}
	Comparable interface {
		Compare(other Object) int
	}
	Indexed interface {
		Nth(i int) Object
		TryNth(i int, d Object) Object
	}
	Stack interface {
		Peek() Object
		Pop() Stack
	}
	Gettable interface {
		Get(key Object) (bool, Object)
	}
	Associative interface {
		Conjable
		Gettable
		EntryAt(key Object) *Vector
		Assoc(key, val Object) Associative
	}
	Reversible interface {
		Rseq() Seq
	}
	Named interface {
		Name() string
		Namespace() string
	}
	Comparator interface {
		Compare(a, b Object) int
	}
	SortableSlice struct {
		s   []Object
		cmp Comparator
	}
	Printer interface {
		Print(writer io.Writer, printReadably bool)
	}
	Pprinter interface {
		Pprint(writer io.Writer, indent int) int
	}
	Collection interface {
		Object
		Counted
		Seqable
		Empty() Collection
	}
	Atom struct {
		MetaHolder
		value Object
	}
	Deref interface {
		Deref() Object
	}
	Native interface {
		Native() interface{}
	}
	KVReduce interface {
		kvreduce(c Callable, init Object) Object
	}
	Pending interface {
		IsRealized() bool
	}
	Types struct {
		Associative    *Type
		Callable       *Type
		Collection     *Type
		Comparable     *Type
		Comparator     *Type
		Counted        *Type
		Deref          *Type
		Channel        *Type
		Error          *Type
		Gettable       *Type
		Indexed        *Type
		IOReader       *Type
		IOWriter       *Type
		KVReduce       *Type
		Map            *Type
		Meta           *Type
		Named          *Type
		Number         *Type
		Pending        *Type
		Ref            *Type
		Reversible     *Type
		Seq            *Type
		Seqable        *Type
		Sequential     *Type
		Set            *Type
		Stack          *Type
		ArrayMap       *Type
		ArrayMapSeq    *Type
		ArrayNodeSeq   *Type
		ArraySeq       *Type
		MapSet         *Type
		Atom           *Type
		BigFloat       *Type
		BigInt         *Type
		Boolean        *Type
		Time           *Type
		Buffer         *Type
		Char           *Type
		ConsSeq        *Type
		Delay          *Type
		Double         *Type
		EvalError      *Type
		ExInfo         *Type
		Fn             *Type
		File           *Type
		BufferedReader *Type
		HashMap        *Type
		Int            *Type
		Keyword        *Type
		LazySeq        *Type
		List           *Type
		MappingSeq     *Type
		Namespace      *Type
		Nil            *Type
		NodeSeq        *Type
		ParseError     *Type
		Proc           *Type
		ProcFn         *Type
		Ratio          *Type
		RecurBindings  *Type
		Regex          *Type
		String         *Type
		Symbol         *Type
		Type           *Type
		Var            *Type
		Vector         *Type
		VectorRSeq     *Type
		VectorSeq      *Type
	}
)

<<<<<<< HEAD
=======
var TYPES = map[*string]*Type{}
var TYPE Types

func RegRefType(name string, inst interface{}, doc string) *Type {
	if doc != "" {
		doc = "\n  " + doc
	}
	meta := MakeMeta(nil, "(Concrete reference type)"+doc, "1.0")
	meta.Add(KEYWORDS.name, MakeString(name))
	t := &Type{MetaHolder{meta}, name, reflect.TypeOf(inst)}
	TYPES[STRINGS.Intern(name)] = t
	return t
}

func regType(name string, inst interface{}, doc string) *Type {
	if doc != "" {
		doc = "\n  " + doc
	}
	meta := MakeMeta(nil, "(Concrete type)"+doc, "1.0")
	meta.Add(KEYWORDS.name, MakeString(name))
	t := &Type{MetaHolder{meta}, name, reflect.TypeOf(inst).Elem()}
	TYPES[STRINGS.Intern(name)] = t
	return t
}

func regInterface(name string, inst interface{}, doc string) *Type {
	if doc != "" {
		doc = "\n  " + doc
	}
	meta := MakeMeta(nil, "(Interface type)"+doc, "1.0")
	meta.Add(KEYWORDS.name, MakeString(name))
	t := &Type{MetaHolder{meta}, name, reflect.TypeOf(inst).Elem()}
	TYPES[STRINGS.Intern(name)] = t
	return t
}

func init() {
	TYPE = Types{
		Associative:    regInterface("Associative", (*Associative)(nil), ""),
		Callable:       regInterface("Callable", (*Callable)(nil), ""),
		Collection:     regInterface("Collection", (*Collection)(nil), ""),
		Comparable:     regInterface("Comparable", (*Comparable)(nil), ""),
		Comparator:     regInterface("Comparator", (*Comparator)(nil), ""),
		Counted:        regInterface("Counted", (*Counted)(nil), ""),
		Deref:          regInterface("Deref", (*Deref)(nil), ""),
		Error:          regInterface("Error", (*Error)(nil), ""),
		Gettable:       regInterface("Gettable", (*Gettable)(nil), ""),
		Indexed:        regInterface("Indexed", (*Indexed)(nil), ""),
		IOReader:       regInterface("IOReader", (*io.Reader)(nil), ""),
		IOWriter:       regInterface("IOWriter", (*io.Writer)(nil), ""),
		KVReduce:       regInterface("KVReduce", (*KVReduce)(nil), ""),
		Map:            regInterface("Map", (*Map)(nil), ""),
		Meta:           regInterface("Meta", (*Meta)(nil), ""),
		Named:          regInterface("Named", (*Named)(nil), ""),
		Number:         regInterface("Number", (*Number)(nil), ""),
		Pending:        regInterface("Pending", (*Pending)(nil), ""),
		Ref:            regInterface("Ref", (*Ref)(nil), ""),
		Reversible:     regInterface("Reversible", (*Reversible)(nil), ""),
		Seq:            regInterface("Seq", (*Seq)(nil), ""),
		Seqable:        regInterface("Seqable", (*Seqable)(nil), ""),
		Sequential:     regInterface("Sequential", (*Sequential)(nil), ""),
		Set:            regInterface("Set", (*Set)(nil), ""),
		Stack:          regInterface("Stack", (*Stack)(nil), ""),
		ArrayMap:       RegRefType("ArrayMap", (*ArrayMap)(nil), ""),
		ArrayMapSeq:    RegRefType("ArrayMapSeq", (*ArrayMapSeq)(nil), ""),
		ArrayNodeSeq:   RegRefType("ArrayNodeSeq", (*ArrayNodeSeq)(nil), ""),
		ArraySeq:       RegRefType("ArraySeq", (*ArraySeq)(nil), ""),
		MapSet:         RegRefType("MapSet", (*MapSet)(nil), ""),
		Atom:           RegRefType("Atom", (*Atom)(nil), ""),
		BigFloat:       RegRefType("BigFloat", (*BigFloat)(nil), "Wraps the Go 'math/big.Float' type"),
		BigInt:         RegRefType("BigInt", (*BigInt)(nil), "Wraps the Go 'math/big.Int' type"),
		Boolean:        regType("Boolean", (*Boolean)(nil), "Wraps the Go 'bool' type"),
		Time:           regType("Time", (*Time)(nil), "Wraps the Go 'time.Time' type"),
		Buffer:         RegRefType("Buffer", (*Buffer)(nil), ""),
		Char:           regType("Char", (*Char)(nil), "Wraps the Go 'rune' type"),
		ConsSeq:        RegRefType("ConsSeq", (*ConsSeq)(nil), ""),
		Delay:          RegRefType("Delay", (*Delay)(nil), ""),
		Channel:        RegRefType("Channel", (*Channel)(nil), ""),
		Double:         regType("Double", (*Double)(nil), "Wraps the Go 'float64' type"),
		EvalError:      RegRefType("EvalError", (*EvalError)(nil), ""),
		ExInfo:         RegRefType("ExInfo", (*ExInfo)(nil), ""),
		Fn:             RegRefType("Fn", (*Fn)(nil), "A callable function or macro implemented via Joker code"),
		File:           RegRefType("File", (*File)(nil), ""),
		BufferedReader: RegRefType("BufferedReader", (*BufferedReader)(nil), ""),
		HashMap:        RegRefType("HashMap", (*HashMap)(nil), ""),
		Int: regType("Int", (*Int)(nil),
			"Wraps the Go 'int' type, which is 32 bits wide on 32-bit hosts, 64 bits wide on 64-bit hosts, etc."),
		Keyword:       regType("Keyword", (*Keyword)(nil), "A possibly-namespace-qualified name prefixed by ':'"),
		LazySeq:       RegRefType("LazySeq", (*LazySeq)(nil), ""),
		List:          RegRefType("List", (*List)(nil), ""),
		MappingSeq:    RegRefType("MappingSeq", (*MappingSeq)(nil), ""),
		Namespace:     RegRefType("Namespace", (*Namespace)(nil), ""),
		Nil:           regType("Nil", (*Nil)(nil), "The 'nil' value"),
		NodeSeq:       RegRefType("NodeSeq", (*NodeSeq)(nil), ""),
		ParseError:    RegRefType("ParseError", (*ParseError)(nil), ""),
		Proc:          RegRefType("Proc", (*Proc)(nil), "A self-identifying callable function implemented via Go code"),
		Ratio:         RegRefType("Ratio", (*Ratio)(nil), "Wraps the Go 'math.big/Rat' type"),
		RecurBindings: RegRefType("RecurBindings", (*RecurBindings)(nil), ""),
		Regex:         RegRefType("Regex", (*Regex)(nil), "Wraps the Go 'regexp.Regexp' type"),
		String:        regType("String", (*String)(nil), "Wraps the Go 'string' type"),
		Symbol:        regType("Symbol", (*Symbol)(nil), ""),
		Type:          RegRefType("Type", (*Type)(nil), ""),
		Var:           RegRefType("Var", (*Var)(nil), ""),
		Vector:        RegRefType("Vector", (*Vector)(nil), ""),
		VectorRSeq:    RegRefType("VectorRSeq", (*VectorRSeq)(nil), ""),
		VectorSeq:     RegRefType("VectorSeq", (*VectorSeq)(nil), ""),
	}
}

>>>>>>> 398b1ef0
func (pos Position) Filename() string {
	if pos.filename == nil {
		return "<file>"
	}
	return *pos.filename
}

var hasher hash.Hash32 = fnv.New32a()

func newIteratorError() error {
	return errors.New("Iterator reached the end of collection")
}

func uint32ToBytes(i uint32) []byte {
	b := make([]byte, 4)
	binary.LittleEndian.PutUint32(b, i)
	return b
}

func getHash() hash.Hash32 {
	hasher.Reset()
	return hasher
}

func hashSymbol(ns, name *string) uint32 {
	h := getHash()
	if ns != nil {
		h.Write([]byte(*ns))
	}
	h.Write([]byte("/" + *name))
	return h.Sum32()
}

func MakeSymbol(nsname string) Symbol {
	index := strings.IndexRune(nsname, '/')
	if index == -1 || nsname == "/" {
		return Symbol{
			ns:   nil,
			name: STRINGS.Intern(nsname),
		}
	}
	return Symbol{
		ns:   STRINGS.Intern(nsname[0:index]),
		name: STRINGS.Intern(nsname[index+1 : len(nsname)]),
	}
}

type BySymbolName []Symbol

func (s BySymbolName) Len() int {
	return len(s)
}
func (s BySymbolName) Swap(i, j int) {
	s[i], s[j] = s[j], s[i]
}
func (s BySymbolName) Less(i, j int) bool {
	return s[i].ToString(false) < s[j].ToString(false)
}

const KeywordHashMask uint32 = 0x7334c790

func MakeKeyword(nsname string) Keyword {
	index := strings.IndexRune(nsname, '/')
	if index == -1 || nsname == "/" {
		name := STRINGS.Intern(nsname)
		return Keyword{
			ns:   nil,
			name: name,
			hash: hashSymbol(nil, name) ^ KeywordHashMask,
		}
	}
	ns := STRINGS.Intern(nsname[0:index])
	name := STRINGS.Intern(nsname[index+1 : len(nsname)])
	return Keyword{
		ns:   ns,
		name: name,
		hash: hashSymbol(ns, name) ^ KeywordHashMask,
	}
}

func PanicArity(n int) {
	name := RT.currentExpr.(Traceable).Name()
	panic(RT.NewError(fmt.Sprintf("Wrong number of args (%d) passed to %s", n, name)))
}

func rangeString(min, max int) string {
	if min == max {
		return strconv.Itoa(min)
	}
	if min+1 == max {
		return strconv.Itoa(min) + " or " + strconv.Itoa(max)
	}
	if min+2 == max {
		return strconv.Itoa(min) + ", " + strconv.Itoa(min+1) + ", or " + strconv.Itoa(max)
	}
	if max >= 999 {
		return "at least " + strconv.Itoa(min)
	}
	return "between " + strconv.Itoa(min) + " and " + strconv.Itoa(max) + ", inclusive"
}

func PanicArityMinMax(n, min, max int) {
	name := RT.currentExpr.(Traceable).Name()
	panic(RT.NewError(fmt.Sprintf("Wrong number of args (%d) passed to %s; expects %s", n, name, rangeString(min, max))))
}

func CheckArity(args []Object, min int, max int) {
	n := len(args)
	if n < min || n > max {
		PanicArityMinMax(n, min, max)
	}
}

func getMap(k Object, args []Object) Object {
	CheckArity(args, 1, 2)
	switch m := args[0].(type) {
	case Map:
		ok, v := m.Get(k)
		if ok {
			return v
		}
	}
	if len(args) == 2 {
		return args[1]
	}
	return NIL
}

func (s SortableSlice) Len() int {
	return len(s.s)
}

func (s SortableSlice) Swap(i, j int) {
	s.s[i], s.s[j] = s.s[j], s.s[i]
}

func (s SortableSlice) Less(i, j int) bool {
	return s.cmp.Compare(s.s[i], s.s[j]) == -1
}

func HashPtr(ptr uintptr) uint32 {
	h := getHash()
	b := make([]byte, unsafe.Sizeof(ptr))
	b[0] = byte(ptr)
	b[1] = byte(ptr >> 8)
	b[2] = byte(ptr >> 16)
	b[3] = byte(ptr >> 24)
	if unsafe.Sizeof(ptr) == 8 {
		b[4] = byte(ptr >> 32)
		b[5] = byte(ptr >> 40)
		b[6] = byte(ptr >> 48)
		b[7] = byte(ptr >> 56)
	}
	h.Write(b)
	return h.Sum32()
}

func hashGobEncoder(e gob.GobEncoder) uint32 {
	h := getHash()
	b, err := e.GobEncode()
	PanicOnErr(err)
	h.Write(b)
	return h.Sum32()
}

func equalsNumbers(x Number, y interface{}) bool {
	switch y := y.(type) {
	case Number:
		return category(x) == category(y) && numbersEq(x, y)
	default:
		return false
	}
}

func (a *Atom) ToString(escape bool) string {
	return "#object[Atom {:val " + a.value.ToString(escape) + "}]"
}

func (a *Atom) Equals(other interface{}) bool {
	return a == other
}

func (a *Atom) GetInfo() *ObjectInfo {
	return nil
}

func (a *Atom) GetType() *Type {
	return TYPE.Atom
}

func (a *Atom) Hash() uint32 {
	return HashPtr(uintptr(unsafe.Pointer(a)))
}

func (a *Atom) WithInfo(info *ObjectInfo) Object {
	return a
}

func (a *Atom) WithMeta(meta Map) Object {
	res := *a
	res.meta = SafeMerge(res.meta, meta)
	return &res
}

func (a *Atom) ResetMeta(newMeta Map) Map {
	a.meta = newMeta
	return a.meta
}

func (a *Atom) AlterMeta(fn *Fn, args []Object) Map {
	return AlterMeta(&a.MetaHolder, fn, args)
}

func (a *Atom) Deref() Object {
	return a.value
}

func (d *Delay) ToString(escape bool) string {
	return "#object[Delay]"
}

func (d *Delay) Equals(other interface{}) bool {
	return d == other
}

func (d *Delay) GetInfo() *ObjectInfo {
	return nil
}

func (d *Delay) GetType() *Type {
	return TYPE.Delay
}

func (d *Delay) Hash() uint32 {
	return HashPtr(uintptr(unsafe.Pointer(d)))
}

func (d *Delay) WithInfo(info *ObjectInfo) Object {
	return d
}

func (d *Delay) Force() Object {
	if d.value == nil {
		d.value = d.fn.Call([]Object{})
	}
	return d.value
}

func (d *Delay) Deref() Object {
	return d.Force()
}

func (d *Delay) IsRealized() bool {
	return d.value != nil
}

func (t *Type) ToString(escape bool) string {
	return t.name
}

func (t *Type) Equals(other interface{}) bool {
	return t == other
}

func (t *Type) GetInfo() *ObjectInfo {
	return nil
}

func (t *Type) GetType() *Type {
	return TYPE.Type
}

func (t *Type) Hash() uint32 {
	return HashPtr(uintptr(unsafe.Pointer(t)))
}

func (rb RecurBindings) ToString(escape bool) string {
	return "#object[RecurBindings]"
}

func (rb RecurBindings) Equals(other interface{}) bool {
	return false
}

func (rb RecurBindings) GetInfo() *ObjectInfo {
	return nil
}

func (rb RecurBindings) GetType() *Type {
	return TYPE.RecurBindings
}

func (rb RecurBindings) Hash() uint32 {
	return 0
}

func (exInfo *ExInfo) ToString(escape bool) string {
	return exInfo.Error()
}

func (exInfo *ExInfo) Equals(other interface{}) bool {
	return exInfo == other
}

func (exInfo *ExInfo) GetType() *Type {
	return TYPE.ExInfo
}

func (exInfo *ExInfo) Hash() uint32 {
	return HashPtr(uintptr(unsafe.Pointer(exInfo)))
}

func (exInfo *ExInfo) Message() Object {
	if ok, res := exInfo.Get(KEYWORDS.message); ok {
		return res
	}
	return NIL
}

func (exInfo *ExInfo) Error() string {
	var pos Position
	_, data := exInfo.Get(KEYWORDS.data)
	ok, form := data.(Map).Get(KEYWORDS.form)
	if ok {
		if form.GetInfo() != nil {
			pos = form.GetInfo().Pos()
		}
	}
	prefix := "Exception"
	if ok, pr := data.(Map).Get(KEYWORDS._prefix); ok {
		prefix = pr.ToString(false)
	}
	_, msg := exInfo.Get(KEYWORDS.message)
	if len(exInfo.rt.callstack.frames) > 0 && !LINTER_MODE {
		return fmt.Sprintf("%s:%d:%d: %s: %s\nStacktrace:\n%s", pos.Filename(), pos.startLine, pos.startColumn, prefix, msg.(String).S, exInfo.rt.stacktrace())
	} else {
		return fmt.Sprintf("%s:%d:%d: %s: %s", pos.Filename(), pos.startLine, pos.startColumn, prefix, msg.(String).S)
	}
}

func (fn *Fn) ToString(escape bool) string {
	return "#object[Fn]"
}

func (fn *Fn) Equals(other interface{}) bool {
	switch other := other.(type) {
	case *Fn:
		return fn == other
	default:
		return false
	}
}

func (fn *Fn) WithMeta(meta Map) Object {
	res := *fn
	res.meta = SafeMerge(res.meta, meta)
	return &res
}

func (fn *Fn) GetType() *Type {
	return TYPE.Fn
}

func (fn *Fn) Hash() uint32 {
	return HashPtr(uintptr(unsafe.Pointer(fn)))
}

func (fn *Fn) Call(args []Object) Object {
	min := math.MaxInt32
	max := -1
	for _, arity := range fn.fnExpr.arities {
		a := len(arity.args)
		if a == len(args) {
			RT.pushFrame()
			defer RT.popFrame()
			return evalLoop(arity.body, fn.env.addFrame(args))
		}
		if min > a {
			min = a
		}
		if max < a {
			max = a
		}
	}
	v := fn.fnExpr.variadic
	if v == nil || len(args) < len(v.args)-1 {
		if v != nil {
			min = len(v.args)
			max = math.MaxInt32
		}
		c := len(args)
		if fn.isMacro {
			c -= 2
			min -= 2
			if max != math.MaxInt32 {
				max -= 2
			}
		}
		PanicArityMinMax(c, min, max)
	}
	var restArgs Object = NIL
	if len(v.args)-1 < len(args) {
		restArgs = &ArraySeq{arr: args, index: len(v.args) - 1}
	}
	vargs := make([]Object, len(v.args))
	for i := 0; i < len(vargs)-1; i++ {
		vargs[i] = args[i]
	}
	vargs[len(vargs)-1] = restArgs
	RT.pushFrame()
	defer RT.popFrame()
	return evalLoop(v.body, fn.env.addFrame(vargs))
}

func compare(c Callable, a, b Object) int {
	switch r := c.Call([]Object{a, b}).(type) {
	case Boolean:
		if r.B {
			return -1
		}
		if AssertBoolean(c.Call([]Object{b, a}), "").B {
			return 1
		}
		return 0
	default:
		return AssertNumber(r, "Function is not a comparator since it returned a non-integer value").Int().I
	}
}

func (fn *Fn) Compare(a, b Object) int {
	return compare(fn, a, b)
}

func (p Proc) Call(args []Object) Object {
	return p.Fn(args)
}

func (p Proc) Compare(a, b Object) int {
	return compare(p, a, b)
}

func (p Proc) ToString(escape bool) string {
	pkg := p.Package
	if pkg != "" {
		pkg += "."
	}
	return fmt.Sprintf("#object[Proc:%s%s]", pkg, p.Name)
}

func (p Proc) Equals(other interface{}) bool {
	switch other := other.(type) {
	case Proc:
<<<<<<< HEAD
		return p.Fn.Equals(other.Fn)
=======
		return reflect.ValueOf(p.Fn).Pointer() == reflect.ValueOf(other.Fn).Pointer()
>>>>>>> 398b1ef0
	}
	return false
}

func (p Proc) GetInfo() *ObjectInfo {
	return nil
}

func (p Proc) WithInfo(*ObjectInfo) Object {
	return p
}

func (p Proc) GetType() *Type {
	return TYPE.Proc
}

func (p Proc) Hash() uint32 {
<<<<<<< HEAD
	return p.Fn.Hash()
}

func (p ProcFn) Call(args []Object) Object {
	return p(args)
}

func (p ProcFn) Compare(a, b Object) int {
	return compare(p, a, b)
}

func (p ProcFn) ToString(escape bool) string {
	return "#object[ProcFn]"
}

func (p ProcFn) Equals(other interface{}) bool {
	switch other := other.(type) {
	case ProcFn:
		return reflect.ValueOf(p).Pointer() == reflect.ValueOf(other).Pointer()
	}
	return false
}

func (p ProcFn) GetInfo() *ObjectInfo {
	return nil
}

func (p ProcFn) WithInfo(*ObjectInfo) Object {
	return p
}

func (p ProcFn) GetType() *Type {
	return TYPE.ProcFn
}

func (p ProcFn) Hash() uint32 {
	return HashPtr(reflect.ValueOf(p).Pointer())
=======
	return HashPtr(reflect.ValueOf(p.Fn).Pointer())
>>>>>>> 398b1ef0
}

func (i InfoHolder) GetInfo() *ObjectInfo {
	return i.info
}

func (m MetaHolder) GetMeta() Map {
	return m.meta
}

func AlterMeta(m *MetaHolder, fn *Fn, args []Object) Map {
	meta := m.meta
	if meta == nil {
		meta = NIL
	}
	fargs := append([]Object{meta}, args...)
	m.meta = AssertMap(fn.Call(fargs), "")
	return m.meta
}

func (sym Symbol) WithMeta(meta Map) Object {
	res := sym
	res.meta = SafeMerge(res.meta, meta)
	return res
}

func (v *Var) Name() string {
	return v.ns.Name.ToString(false) + "/" + v.name.ToString(false)
}

func (v *Var) ToString(escape bool) string {
	return "#'" + v.Name()
}

func (v *Var) Equals(other interface{}) bool {
	// TODO: revisit this
	return v == other
}

func (v *Var) WithMeta(meta Map) Object {
	res := *v
	res.meta = SafeMerge(res.meta, meta)
	return &res
}

func (v *Var) ResetMeta(newMeta Map) Map {
	v.meta = newMeta
	return v.meta
}

func (v *Var) AlterMeta(fn *Fn, args []Object) Map {
	return AlterMeta(&v.MetaHolder, fn, args)
}

func (v *Var) GetType() *Type {
	return TYPE.Var
}

func (v *Var) Hash() uint32 {
	return HashPtr(uintptr(unsafe.Pointer(v)))
}

func (v *Var) Resolve() Object {
	if v.Value == nil {
		return NIL
	}
	return v.Value
}

func (v *Var) Call(args []Object) Object {
	vl := v.Resolve()
	return AssertCallable(
		vl,
		"Var "+v.ToString(false)+" resolves to "+vl.ToString(false)+", which is not a Fn").Call(args)
}

func (v *Var) Deref() Object {
	return v.Resolve()
}

func (n Nil) ToString(escape bool) string {
	return "nil"
}

func (n Nil) Equals(other interface{}) bool {
	switch other.(type) {
	case Nil:
		return true
	default:
		return false
	}
}

func (n Nil) GetType() *Type {
	return TYPE.Nil
}

func (n Nil) Hash() uint32 {
	return 0
}

func (n Nil) Seq() Seq {
	return n
}

func (n Nil) First() Object {
	return NIL
}

func (n Nil) Rest() Seq {
	return NIL
}

func (n Nil) IsEmpty() bool {
	return true
}

func (n Nil) Cons(obj Object) Seq {
	return NewListFrom(obj)
}

func (n Nil) Conj(obj Object) Conjable {
	return NewListFrom(obj)
}

func (n Nil) Without(key Object) Map {
	return n
}

func (n Nil) Count() int {
	return 0
}

func (n Nil) Iter() MapIterator {
	return emptyMapIterator
}

func (n Nil) Merge(other Map) Map {
	return other
}

func (n Nil) Assoc(key, value Object) Associative {
	return EmptyArrayMap().Assoc(key, value)
}

func (n Nil) EntryAt(key Object) *Vector {
	return nil
}

func (n Nil) Get(key Object) (bool, Object) {
	return false, NIL
}

func (n Nil) Disjoin(key Object) Set {
	return n
}

func (n Nil) Keys() Seq {
	return NIL
}

func (n Nil) Vals() Seq {
	return NIL
}

func (rat *Ratio) ToString(escape bool) string {
	return rat.r.String()
}

func (rat *Ratio) Equals(other interface{}) bool {
	return equalsNumbers(rat, other)
}

func (rat *Ratio) GetType() *Type {
	return TYPE.Ratio
}

func (rat *Ratio) Hash() uint32 {
	return hashGobEncoder(&rat.r)
}

func (rat *Ratio) Compare(other Object) int {
	return CompareNumbers(rat, AssertNumber(other, "Cannot compare Ratio and "+other.GetType().ToString(false)))
}

func MakeBigInt(bi int64) *BigInt {
	return &BigInt{b: *big.NewInt(bi)}
}

func (bi *BigInt) ToString(escape bool) string {
	return bi.b.String() + "N"
}

func (bi *BigInt) Equals(other interface{}) bool {
	return equalsNumbers(bi, other)
}

func (bi *BigInt) GetType() *Type {
	return TYPE.BigInt
}

func (bi *BigInt) Hash() uint32 {
	return hashGobEncoder(&bi.b)
}

func (bi *BigInt) Compare(other Object) int {
	return CompareNumbers(bi, AssertNumber(other, "Cannot compare BigInt and "+other.GetType().ToString(false)))
}

func (bf *BigFloat) ToString(escape bool) string {
	return bf.b.Text('g', -1) + "M"
}

func (bf *BigFloat) Equals(other interface{}) bool {
	return equalsNumbers(bf, other)
}

func (bf *BigFloat) GetType() *Type {
	return TYPE.BigFloat
}

func (bf *BigFloat) Hash() uint32 {
	return hashGobEncoder(&bf.b)
}

func (bf *BigFloat) Compare(other Object) int {
	return CompareNumbers(bf, AssertNumber(other, "Cannot compare BigFloat and "+other.GetType().ToString(false)))
}

func (c Char) ToString(escape bool) string {
	if escape {
		return escapeRune(c.Ch)
	}
	return string(c.Ch)
}

func (c Char) Equals(other interface{}) bool {
	switch other := other.(type) {
	case Char:
		return c.Ch == other.Ch
	default:
		return false
	}
}

func (c Char) GetType() *Type {
	return TYPE.Char
}

func (c Char) Native() interface{} {
	return c.Ch
}

func (c Char) Hash() uint32 {
	h := getHash()
	h.Write([]byte(string(c.Ch)))
	return h.Sum32()
}

func (c Char) Compare(other Object) int {
	c2 := AssertChar(other, "Cannot compare Char and "+other.GetType().ToString(false))
	if c.Ch < c2.Ch {
		return -1
	}
	if c2.Ch < c.Ch {
		return 1
	}
	return 0
}

func MakeBoolean(b bool) Boolean {
	return Boolean{B: b}
}

func MakeTime(t time.Time) Time {
	return Time{T: t}
}

func MakeDouble(d float64) Double {
	return Double{D: d}
}

func (d Double) ToString(escape bool) string {
	return fmt.Sprintf("%g", d.D)
}

func (d Double) Equals(other interface{}) bool {
	return equalsNumbers(d, other)
}

func (d Double) GetType() *Type {
	return TYPE.Double
}

func (d Double) Native() interface{} {
	return d.D
}

func (d Double) Hash() uint32 {
	h := getHash()
	b := make([]byte, 8)
	binary.LittleEndian.PutUint64(b, math.Float64bits(d.D))
	h.Write(b)
	return h.Sum32()
}

func (d Double) Compare(other Object) int {
	return CompareNumbers(d, AssertNumber(other, "Cannot compare Double and "+other.GetType().ToString(false)))
}

func (i Int) ToString(escape bool) string {
	return fmt.Sprintf("%d", i.I)
}

func MakeInt(i int) Int {
	return Int{I: i}
}

func (i Int) Equals(other interface{}) bool {
	return equalsNumbers(i, other)
}

func (i Int) GetType() *Type {
	return TYPE.Int
}

func (i Int) Native() interface{} {
	return i.I
}

func (i Int) Hash() uint32 {
	h := getHash()
	b := make([]byte, 8)
	binary.LittleEndian.PutUint64(b, uint64(i.I))
	h.Write(b)
	return h.Sum32()
}

func (i Int) Compare(other Object) int {
	return CompareNumbers(i, AssertNumber(other, "Cannot compare Int and "+other.GetType().ToString(false)))
}

func (b Boolean) ToString(escape bool) string {
	return fmt.Sprintf("%t", b.B)
}

func (b Boolean) Equals(other interface{}) bool {
	switch other := other.(type) {
	case Boolean:
		return b.B == other.B
	default:
		return false
	}
}

func (b Boolean) GetType() *Type {
	return TYPE.Boolean
}

func (b Boolean) Native() interface{} {
	return b.B
}

func (b Boolean) Hash() uint32 {
	h := getHash()
	var bs = make([]byte, 1)
	if b.B {
		bs[0] = 1
	} else {
		bs[0] = 0
	}
	h.Write(bs)
	return h.Sum32()
}

func (b Boolean) Compare(other Object) int {
	b2 := AssertBoolean(other, "Cannot compare Boolean and "+other.GetType().ToString(false))
	if b.B == b2.B {
		return 0
	}
	if b.B {
		return 1
	}
	return -1
}

func (t Time) ToString(escape bool) string {
	return t.T.String()
}

func (t Time) Equals(other interface{}) bool {
	switch other := other.(type) {
	case Time:
		return t.T.Equal(other.T)
	default:
		return false
	}
}

func (t Time) GetType() *Type {
	return TYPE.Time
}

func (t Time) Native() interface{} {
	return t.T
}

func (t Time) Hash() uint32 {
	return hashGobEncoder(t.T)
}

func (t Time) Compare(other Object) int {
	t2 := AssertTime(other, "Cannot compare Time and "+other.GetType().ToString(false))
	if t.T.Equal(t2.T) {
		return 0
	}
	if t2.T.Before(t.T) {
		return 1
	}
	return -1
}

func (k Keyword) ToString(escape bool) string {
	if k.ns != nil {
		return ":" + *k.ns + "/" + *k.name
	}
	return ":" + *k.name
}

func (k Keyword) Name() string {
	return *k.name
}

func (k Keyword) Namespace() string {
	if k.ns != nil {
		return *k.ns
	}
	return ""
}

func (k Keyword) Equals(other interface{}) bool {
	switch other := other.(type) {
	case Keyword:
		return k.ns == other.ns && k.name == other.name
	default:
		return false
	}
}

func (k Keyword) GetType() *Type {
	return TYPE.Keyword
}

func (k Keyword) Hash() uint32 {
	return k.hash
}

func (k Keyword) Compare(other Object) int {
	k2 := AssertKeyword(other, "Cannot compare Keyword and "+other.GetType().ToString(false))
	return strings.Compare(k.ToString(false), k2.ToString(false))
}

func (k Keyword) Call(args []Object) Object {
	return getMap(k, args)
}

func MakeRegex(r *regexp.Regexp) *Regex {
	return &Regex{R: r}
}

func (rx *Regex) ToString(escape bool) string {
	if escape {
		return "#\"" + rx.R.String() + "\""
	}
	return rx.R.String()
}

func (rx *Regex) Print(w io.Writer, printReadably bool) {
	fmt.Fprint(w, rx.ToString(true))
}

func (rx *Regex) Equals(other interface{}) bool {
	switch other := other.(type) {
	case *Regex:
		return rx.R == other.R
	default:
		return false
	}
}

func (rx *Regex) GetType() *Type {
	return TYPE.Regex
}

func (rx *Regex) Hash() uint32 {
	return HashPtr(uintptr(unsafe.Pointer(rx.R)))
}

func (s Symbol) ToString(escape bool) string {
	if s.ns != nil {
		return *s.ns + "/" + *s.name
	}
	return *s.name
}

func (s Symbol) Name() string {
	return *s.name
}

func (s Symbol) Namespace() string {
	if s.ns != nil {
		return *s.ns
	}
	return ""
}

func (s Symbol) Equals(other interface{}) bool {
	switch other := other.(type) {
	case Symbol:
		return s.ns == other.ns && s.name == other.name
	default:
		return false
	}
}

func (s Symbol) GetType() *Type {
	return TYPE.Symbol
}

func (s Symbol) Hash() uint32 {
	return hashSymbol(s.ns, s.name) + 0x9e3779b9
}

func (s Symbol) Compare(other Object) int {
	s2 := AssertSymbol(other, "Cannot compare Symbol and "+other.GetType().ToString(false))
	return strings.Compare(s.ToString(false), s2.ToString(false))
}

func (s Symbol) Call(args []Object) Object {
	return getMap(s, args)
}

func (s String) ToString(escape bool) string {
	if escape {
		return escapeString(s.S)
	}
	return s.S
}

func MakeString(s string) String {
	return String{S: s}
}

func MakeStringVector(ss []string) *Vector {
	res := EmptyVector()
	for _, s := range ss {
		res = res.Conjoin(MakeString(s))
	}
	return res
}

func (s String) Equals(other interface{}) bool {
	switch other := other.(type) {
	case String:
		return s.S == other.S
	default:
		return false
	}
}

func (s String) GetType() *Type {
	return TYPE.String
}

func (s String) Native() interface{} {
	return s.S
}

func (s String) Hash() uint32 {
	h := getHash()
	h.Write([]byte(s.S))
	return h.Sum32()
}

func (s String) Count() int {
	return utf8.RuneCountInString(s.S)
}

func (s String) Seq() Seq {
	runes := make([]Object, 0, len(s.S))
	for _, r := range s.S {
		runes = append(runes, Char{Ch: r})
	}
	return &ArraySeq{arr: runes}
}

func (s String) Nth(i int) Object {
	if i < 0 {
		panic(RT.NewError(fmt.Sprintf("Negative index: %d", i)))
	}
	j, r := 0, 't'
	for j, r = range s.S {
		if i == j {
			return Char{Ch: r}
		}
	}
	panic(RT.NewError(fmt.Sprintf("Index %d exceeds string's length %d", i, j+1)))
}

func (s String) TryNth(i int, d Object) Object {
	if i < 0 {
		return d
	}
	for j, r := range s.S {
		if i == j {
			return Char{Ch: r}
		}
	}
	return d
}

func (s String) Compare(other Object) int {
	s2 := AssertString(other, "Cannot compare String and "+other.GetType().ToString(false))
	return strings.Compare(s.S, s2.S)
}

func IsSymbol(obj Object) bool {
	switch obj.(type) {
	case Symbol:
		return true
	default:
		return false
	}
}

func IsVector(obj Object) bool {
	switch obj.(type) {
	case *Vector:
		return true
	default:
		return false
	}
}

func IsSeq(obj Object) bool {
	switch obj.(type) {
	case Seq:
		return true
	default:
		return false
	}
}

func (x *Type) WithInfo(info *ObjectInfo) Object {
	return x
}

func (x RecurBindings) WithInfo(info *ObjectInfo) Object {
	return x
}

func IsEqualOrImplements(abstractType *Type, concreteType *Type) bool {
	if abstractType.reflectType.Kind() == reflect.Interface {
		return concreteType.reflectType.Implements(abstractType.reflectType)
	} else {
		return concreteType.reflectType == abstractType.reflectType
	}
}

func IsInstance(t *Type, obj Object) bool {
	if obj.Equals(NIL) {
		return false
	}
	return IsEqualOrImplements(t, obj.GetType())
}

func IsSpecialSymbol(obj Object) bool {
	switch obj := obj.(type) {
	case Symbol:
		return obj.ns == nil && SPECIAL_SYMBOLS[obj.name]
	default:
		return false
	}
}

func MakeMeta(arglists Seq, docstring string, added string) *ArrayMap {
	res := EmptyArrayMap()
	if arglists != nil {
		res.Add(KEYWORDS.arglist, arglists)
	}
	res.Add(KEYWORDS.doc, String{S: docstring})
	res.Add(KEYWORDS.added, String{S: added})
	return res
}<|MERGE_RESOLUTION|>--- conflicted
+++ resolved
@@ -306,118 +306,6 @@
 	}
 )
 
-<<<<<<< HEAD
-=======
-var TYPES = map[*string]*Type{}
-var TYPE Types
-
-func RegRefType(name string, inst interface{}, doc string) *Type {
-	if doc != "" {
-		doc = "\n  " + doc
-	}
-	meta := MakeMeta(nil, "(Concrete reference type)"+doc, "1.0")
-	meta.Add(KEYWORDS.name, MakeString(name))
-	t := &Type{MetaHolder{meta}, name, reflect.TypeOf(inst)}
-	TYPES[STRINGS.Intern(name)] = t
-	return t
-}
-
-func regType(name string, inst interface{}, doc string) *Type {
-	if doc != "" {
-		doc = "\n  " + doc
-	}
-	meta := MakeMeta(nil, "(Concrete type)"+doc, "1.0")
-	meta.Add(KEYWORDS.name, MakeString(name))
-	t := &Type{MetaHolder{meta}, name, reflect.TypeOf(inst).Elem()}
-	TYPES[STRINGS.Intern(name)] = t
-	return t
-}
-
-func regInterface(name string, inst interface{}, doc string) *Type {
-	if doc != "" {
-		doc = "\n  " + doc
-	}
-	meta := MakeMeta(nil, "(Interface type)"+doc, "1.0")
-	meta.Add(KEYWORDS.name, MakeString(name))
-	t := &Type{MetaHolder{meta}, name, reflect.TypeOf(inst).Elem()}
-	TYPES[STRINGS.Intern(name)] = t
-	return t
-}
-
-func init() {
-	TYPE = Types{
-		Associative:    regInterface("Associative", (*Associative)(nil), ""),
-		Callable:       regInterface("Callable", (*Callable)(nil), ""),
-		Collection:     regInterface("Collection", (*Collection)(nil), ""),
-		Comparable:     regInterface("Comparable", (*Comparable)(nil), ""),
-		Comparator:     regInterface("Comparator", (*Comparator)(nil), ""),
-		Counted:        regInterface("Counted", (*Counted)(nil), ""),
-		Deref:          regInterface("Deref", (*Deref)(nil), ""),
-		Error:          regInterface("Error", (*Error)(nil), ""),
-		Gettable:       regInterface("Gettable", (*Gettable)(nil), ""),
-		Indexed:        regInterface("Indexed", (*Indexed)(nil), ""),
-		IOReader:       regInterface("IOReader", (*io.Reader)(nil), ""),
-		IOWriter:       regInterface("IOWriter", (*io.Writer)(nil), ""),
-		KVReduce:       regInterface("KVReduce", (*KVReduce)(nil), ""),
-		Map:            regInterface("Map", (*Map)(nil), ""),
-		Meta:           regInterface("Meta", (*Meta)(nil), ""),
-		Named:          regInterface("Named", (*Named)(nil), ""),
-		Number:         regInterface("Number", (*Number)(nil), ""),
-		Pending:        regInterface("Pending", (*Pending)(nil), ""),
-		Ref:            regInterface("Ref", (*Ref)(nil), ""),
-		Reversible:     regInterface("Reversible", (*Reversible)(nil), ""),
-		Seq:            regInterface("Seq", (*Seq)(nil), ""),
-		Seqable:        regInterface("Seqable", (*Seqable)(nil), ""),
-		Sequential:     regInterface("Sequential", (*Sequential)(nil), ""),
-		Set:            regInterface("Set", (*Set)(nil), ""),
-		Stack:          regInterface("Stack", (*Stack)(nil), ""),
-		ArrayMap:       RegRefType("ArrayMap", (*ArrayMap)(nil), ""),
-		ArrayMapSeq:    RegRefType("ArrayMapSeq", (*ArrayMapSeq)(nil), ""),
-		ArrayNodeSeq:   RegRefType("ArrayNodeSeq", (*ArrayNodeSeq)(nil), ""),
-		ArraySeq:       RegRefType("ArraySeq", (*ArraySeq)(nil), ""),
-		MapSet:         RegRefType("MapSet", (*MapSet)(nil), ""),
-		Atom:           RegRefType("Atom", (*Atom)(nil), ""),
-		BigFloat:       RegRefType("BigFloat", (*BigFloat)(nil), "Wraps the Go 'math/big.Float' type"),
-		BigInt:         RegRefType("BigInt", (*BigInt)(nil), "Wraps the Go 'math/big.Int' type"),
-		Boolean:        regType("Boolean", (*Boolean)(nil), "Wraps the Go 'bool' type"),
-		Time:           regType("Time", (*Time)(nil), "Wraps the Go 'time.Time' type"),
-		Buffer:         RegRefType("Buffer", (*Buffer)(nil), ""),
-		Char:           regType("Char", (*Char)(nil), "Wraps the Go 'rune' type"),
-		ConsSeq:        RegRefType("ConsSeq", (*ConsSeq)(nil), ""),
-		Delay:          RegRefType("Delay", (*Delay)(nil), ""),
-		Channel:        RegRefType("Channel", (*Channel)(nil), ""),
-		Double:         regType("Double", (*Double)(nil), "Wraps the Go 'float64' type"),
-		EvalError:      RegRefType("EvalError", (*EvalError)(nil), ""),
-		ExInfo:         RegRefType("ExInfo", (*ExInfo)(nil), ""),
-		Fn:             RegRefType("Fn", (*Fn)(nil), "A callable function or macro implemented via Joker code"),
-		File:           RegRefType("File", (*File)(nil), ""),
-		BufferedReader: RegRefType("BufferedReader", (*BufferedReader)(nil), ""),
-		HashMap:        RegRefType("HashMap", (*HashMap)(nil), ""),
-		Int: regType("Int", (*Int)(nil),
-			"Wraps the Go 'int' type, which is 32 bits wide on 32-bit hosts, 64 bits wide on 64-bit hosts, etc."),
-		Keyword:       regType("Keyword", (*Keyword)(nil), "A possibly-namespace-qualified name prefixed by ':'"),
-		LazySeq:       RegRefType("LazySeq", (*LazySeq)(nil), ""),
-		List:          RegRefType("List", (*List)(nil), ""),
-		MappingSeq:    RegRefType("MappingSeq", (*MappingSeq)(nil), ""),
-		Namespace:     RegRefType("Namespace", (*Namespace)(nil), ""),
-		Nil:           regType("Nil", (*Nil)(nil), "The 'nil' value"),
-		NodeSeq:       RegRefType("NodeSeq", (*NodeSeq)(nil), ""),
-		ParseError:    RegRefType("ParseError", (*ParseError)(nil), ""),
-		Proc:          RegRefType("Proc", (*Proc)(nil), "A self-identifying callable function implemented via Go code"),
-		Ratio:         RegRefType("Ratio", (*Ratio)(nil), "Wraps the Go 'math.big/Rat' type"),
-		RecurBindings: RegRefType("RecurBindings", (*RecurBindings)(nil), ""),
-		Regex:         RegRefType("Regex", (*Regex)(nil), "Wraps the Go 'regexp.Regexp' type"),
-		String:        regType("String", (*String)(nil), "Wraps the Go 'string' type"),
-		Symbol:        regType("Symbol", (*Symbol)(nil), ""),
-		Type:          RegRefType("Type", (*Type)(nil), ""),
-		Var:           RegRefType("Var", (*Var)(nil), ""),
-		Vector:        RegRefType("Vector", (*Vector)(nil), ""),
-		VectorRSeq:    RegRefType("VectorRSeq", (*VectorRSeq)(nil), ""),
-		VectorSeq:     RegRefType("VectorSeq", (*VectorSeq)(nil), ""),
-	}
-}
-
->>>>>>> 398b1ef0
 func (pos Position) Filename() string {
 	if pos.filename == nil {
 		return "<file>"
@@ -870,11 +758,7 @@
 func (p Proc) Equals(other interface{}) bool {
 	switch other := other.(type) {
 	case Proc:
-<<<<<<< HEAD
-		return p.Fn.Equals(other.Fn)
-=======
 		return reflect.ValueOf(p.Fn).Pointer() == reflect.ValueOf(other.Fn).Pointer()
->>>>>>> 398b1ef0
 	}
 	return false
 }
@@ -892,47 +776,7 @@
 }
 
 func (p Proc) Hash() uint32 {
-<<<<<<< HEAD
-	return p.Fn.Hash()
-}
-
-func (p ProcFn) Call(args []Object) Object {
-	return p(args)
-}
-
-func (p ProcFn) Compare(a, b Object) int {
-	return compare(p, a, b)
-}
-
-func (p ProcFn) ToString(escape bool) string {
-	return "#object[ProcFn]"
-}
-
-func (p ProcFn) Equals(other interface{}) bool {
-	switch other := other.(type) {
-	case ProcFn:
-		return reflect.ValueOf(p).Pointer() == reflect.ValueOf(other).Pointer()
-	}
-	return false
-}
-
-func (p ProcFn) GetInfo() *ObjectInfo {
-	return nil
-}
-
-func (p ProcFn) WithInfo(*ObjectInfo) Object {
-	return p
-}
-
-func (p ProcFn) GetType() *Type {
-	return TYPE.ProcFn
-}
-
-func (p ProcFn) Hash() uint32 {
-	return HashPtr(reflect.ValueOf(p).Pointer())
-=======
 	return HashPtr(reflect.ValueOf(p.Fn).Pointer())
->>>>>>> 398b1ef0
 }
 
 func (i InfoHolder) GetInfo() *ObjectInfo {
