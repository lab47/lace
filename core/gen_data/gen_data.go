package main

import (
	"bytes"
	"fmt"
	"io/ioutil"
	"strings"

	. "github.com/candid82/joker/core"
	_ "github.com/candid82/joker/std/html"
	_ "github.com/candid82/joker/std/string"
)

const template string = `// Generated by gen_data. Don't modify manually!

{slowInit}package core

var {name}Data []byte

func init() {
	{name}Data = []byte("{content}")
}
`

const hextable = "0123456789abcdef"

func main() {
	namespaces := map[string]struct{}{}

	GLOBAL_ENV.FindNamespace(MakeSymbol("user")).ReferAll(GLOBAL_ENV.CoreNamespace)
	for _, f := range CoreSourceFiles {
		GLOBAL_ENV.SetCurrentNamespace(GLOBAL_ENV.CoreNamespace)
		content, err := ioutil.ReadFile("data/" + f.Filename)
		if err != nil {
			panic(err)
		}
		content, err = PackReader(NewReader(bytes.NewReader(content), f.Name), "")
		PanicOnErr(err)

		dst := make([]byte, len(content)*4)
		for i, v := range content {
			dst[i*4] = '\\'
			dst[i*4+1] = 'x'
			dst[i*4+2] = hextable[v>>4]
			dst[i*4+3] = hextable[v&0x0f]
		}
<<<<<<< HEAD

		nsName := GLOBAL_ENV.CurrentNamespace().Name.Name()

		slowInit := ""
		if _, found := namespaces[nsName]; !found && nsName != "user" {
			slowInit = `// +build !fast_init

`
		}

		namespaces[nsName] = struct{}{}

		name := f.Filename[0 : len(f.Filename)-5] // assumes .joke extension
		fileContent := strings.ReplaceAll(template, "{name}", name)
		fileContent = strings.ReplaceAll(fileContent, "{slowInit}", slowInit)
=======
		name := f.filename[0 : len(f.filename)-5] // assumes .joke extension
		fileContent := strings.ReplaceAll(template, "{name}", name)
>>>>>>> 10ba655c
		fileContent = strings.Replace(fileContent, "{content}", string(dst), 1)
		ioutil.WriteFile("a_"+name+"_data.go", []byte(fileContent), 0666)
	}

	const dataTemplate = `// Generated by gen_data. Don't modify manually!

package core

func init() {
	coreNamespaces = []string{
{coreNamespaces}
	}
}
`

	coreNamespaces := []string{}
	for ns, _ := range namespaces {
		coreNamespaces = append(coreNamespaces, fmt.Sprintf(`
		"%s",`[1:],
			ns))
	}
	dataContent := strings.Replace(dataTemplate, "{coreNamespaces}", strings.Join(coreNamespaces, "\n"), 1)
	ioutil.WriteFile("a_data.go", []byte(dataContent), 0666)
}<|MERGE_RESOLUTION|>--- conflicted
+++ resolved
@@ -44,7 +44,6 @@
 			dst[i*4+2] = hextable[v>>4]
 			dst[i*4+3] = hextable[v&0x0f]
 		}
-<<<<<<< HEAD
 
 		nsName := GLOBAL_ENV.CurrentNamespace().Name.Name()
 
@@ -60,10 +59,6 @@
 		name := f.Filename[0 : len(f.Filename)-5] // assumes .joke extension
 		fileContent := strings.ReplaceAll(template, "{name}", name)
 		fileContent = strings.ReplaceAll(fileContent, "{slowInit}", slowInit)
-=======
-		name := f.filename[0 : len(f.filename)-5] // assumes .joke extension
-		fileContent := strings.ReplaceAll(template, "{name}", name)
->>>>>>> 10ba655c
 		fileContent = strings.Replace(fileContent, "{content}", string(dst), 1)
 		ioutil.WriteFile("a_"+name+"_data.go", []byte(fileContent), 0666)
 	}
